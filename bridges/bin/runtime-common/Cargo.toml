[package]
name = "bridge-runtime-common"
version = "0.1.0"
authors = ["Parity Technologies <admin@parity.io>"]
edition = "2018"
homepage = "https://substrate.dev"
repository = "https://github.com/paritytech/parity-bridges-common/"
license = "GPL-3.0-or-later WITH Classpath-exception-2.0"

[dependencies]
codec = { package = "parity-scale-codec", version = "2.2.0", default-features = false, features = ["derive"] }
ed25519-dalek = { version = "1.0", default-features = false, optional = true }
hash-db = { version = "0.15.2", default-features = false }
scale-info = { version = "1.0", default-features = false, features = ["derive"] }

# Bridge dependencies

bp-message-dispatch = { path = "../../primitives/message-dispatch", default-features = false }
bp-messages = { path = "../../primitives/messages", default-features = false }
bp-runtime = { path = "../../primitives/runtime", default-features = false }
pallet-bridge-dispatch = { path = "../../modules/dispatch", default-features = false }
pallet-bridge-grandpa = { path = "../../modules/grandpa", default-features = false }
pallet-bridge-messages = { path = "../../modules/messages", default-features = false }

# Substrate dependencies

<<<<<<< HEAD
frame-support = { git = "https://github.com/paritytech/substrate", default-features = false , branch = "master" }
pallet-transaction-payment = { git = "https://github.com/paritytech/substrate", default-features = false , branch = "master" }
sp-core = { git = "https://github.com/paritytech/substrate", default-features = false , branch = "master" }
sp-runtime = { git = "https://github.com/paritytech/substrate", default-features = false , branch = "master" }
sp-state-machine = { git = "https://github.com/paritytech/substrate", default-features = false, optional = true , branch = "master" }
sp-std = { git = "https://github.com/paritytech/substrate", default-features = false , branch = "master" }
sp-trie = { git = "https://github.com/paritytech/substrate", default-features = false , branch = "master" }
=======
frame-support = { git = "https://github.com/paritytech/substrate", branch = "master", default-features = false }
pallet-transaction-payment = { git = "https://github.com/paritytech/substrate", branch = "master", default-features = false }
sp-core = { git = "https://github.com/paritytech/substrate", branch = "master", default-features = false }
sp-runtime = { git = "https://github.com/paritytech/substrate", branch = "master", default-features = false }
sp-state-machine = { git = "https://github.com/paritytech/substrate", branch = "master", default-features = false, optional = true }
sp-std = { git = "https://github.com/paritytech/substrate", branch = "master", default-features = false }
sp-trie = { git = "https://github.com/paritytech/substrate", branch = "master", default-features = false }
>>>>>>> 634f649b

[features]
default = ["std"]
std = [
	"bp-message-dispatch/std",
	"bp-messages/std",
	"bp-runtime/std",
	"codec/std",
	"frame-support/std",
	"hash-db/std",
	"scale-info/std",
	"pallet-bridge-dispatch/std",
	"pallet-bridge-grandpa/std",
	"pallet-bridge-messages/std",
	"pallet-transaction-payment/std",
	"scale-info/std",
	"sp-core/std",
	"sp-runtime/std",
	"sp-state-machine/std",
	"sp-std/std",
	"sp-trie/std",
]
runtime-benchmarks = [
	"ed25519-dalek/u64_backend",
	"pallet-bridge-grandpa/runtime-benchmarks",
	"pallet-bridge-messages/runtime-benchmarks",
	"sp-state-machine",
]<|MERGE_RESOLUTION|>--- conflicted
+++ resolved
@@ -24,15 +24,6 @@
 
 # Substrate dependencies
 
-<<<<<<< HEAD
-frame-support = { git = "https://github.com/paritytech/substrate", default-features = false , branch = "master" }
-pallet-transaction-payment = { git = "https://github.com/paritytech/substrate", default-features = false , branch = "master" }
-sp-core = { git = "https://github.com/paritytech/substrate", default-features = false , branch = "master" }
-sp-runtime = { git = "https://github.com/paritytech/substrate", default-features = false , branch = "master" }
-sp-state-machine = { git = "https://github.com/paritytech/substrate", default-features = false, optional = true , branch = "master" }
-sp-std = { git = "https://github.com/paritytech/substrate", default-features = false , branch = "master" }
-sp-trie = { git = "https://github.com/paritytech/substrate", default-features = false , branch = "master" }
-=======
 frame-support = { git = "https://github.com/paritytech/substrate", branch = "master", default-features = false }
 pallet-transaction-payment = { git = "https://github.com/paritytech/substrate", branch = "master", default-features = false }
 sp-core = { git = "https://github.com/paritytech/substrate", branch = "master", default-features = false }
@@ -40,7 +31,6 @@
 sp-state-machine = { git = "https://github.com/paritytech/substrate", branch = "master", default-features = false, optional = true }
 sp-std = { git = "https://github.com/paritytech/substrate", branch = "master", default-features = false }
 sp-trie = { git = "https://github.com/paritytech/substrate", branch = "master", default-features = false }
->>>>>>> 634f649b
 
 [features]
 default = ["std"]
