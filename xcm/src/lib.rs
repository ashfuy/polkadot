--- conflicted
+++ resolved
@@ -83,13 +83,8 @@
 impl IntoVersion for VersionedMultiLocation {
 	fn into_version(self, n: Version) -> Result<Self, ()> {
 		Ok(match n {
-<<<<<<< HEAD
-			0 => Self::V0(self.try_into()?),
-			1 | 2 | 3 => Self::V1(self.try_into()?),
-=======
 			1 | 2 => Self::V1(self.try_into()?),
 			3 => Self::V3(self.try_into()?),
->>>>>>> 6185cf32
 			_ => return Err(()),
 		})
 	}
@@ -195,10 +190,7 @@
 	V1(v1::Response),
 	#[codec(index = 2)]
 	V2(v2::Response),
-<<<<<<< HEAD
-=======
 	#[codec(index = 3)]
->>>>>>> 6185cf32
 	V3(v3::Response),
 }
 
@@ -222,7 +214,6 @@
 impl From<v2::Response> for VersionedResponse {
 	fn from(x: v2::Response) -> Self {
 		VersionedResponse::V2(x)
-<<<<<<< HEAD
 	}
 }
 
@@ -232,27 +223,6 @@
 	}
 }
 
-impl TryFrom<VersionedResponse> for v0::Response {
-	type Error = ();
-	fn try_from(x: VersionedResponse) -> Result<Self, ()> {
-		use VersionedResponse::*;
-		match x {
-			V0(x) => Ok(x),
-			V1(x) => x.try_into(),
-			V2(x) => V1(x.try_into()?).try_into(),
-			V3(x) => V2(x.try_into()?).try_into(),
-		}
-=======
-	}
-}
-
-impl<T: Into<v3::Response>> From<T> for VersionedResponse {
-	fn from(x: T) -> Self {
-		VersionedResponse::V3(x.into())
->>>>>>> 6185cf32
-	}
-}
-
 impl TryFrom<VersionedResponse> for v1::Response {
 	type Error = ();
 	fn try_from(x: VersionedResponse) -> Result<Self, ()> {
@@ -270,10 +240,6 @@
 	fn try_from(x: VersionedResponse) -> Result<Self, ()> {
 		use VersionedResponse::*;
 		match x {
-<<<<<<< HEAD
-			V0(x) => V1(x.try_into()?).try_into(),
-=======
->>>>>>> 6185cf32
 			V1(x) => x.try_into(),
 			V2(x) => Ok(x),
 			V3(x) => x.try_into(),
@@ -286,10 +252,6 @@
 	fn try_from(x: VersionedResponse) -> Result<Self, ()> {
 		use VersionedResponse::*;
 		match x {
-<<<<<<< HEAD
-			V0(x) => V1(x.try_into()?).try_into(),
-=======
->>>>>>> 6185cf32
 			V1(x) => V2(x.try_into()?).try_into(),
 			V2(x) => x.try_into(),
 			V3(x) => Ok(x),
@@ -312,13 +274,8 @@
 impl IntoVersion for VersionedMultiAsset {
 	fn into_version(self, n: Version) -> Result<Self, ()> {
 		Ok(match n {
-<<<<<<< HEAD
-			0 => Self::V0(self.try_into()?),
-			1 | 2 | 3 => Self::V1(self.try_into()?),
-=======
 			1 | 2 => Self::V1(self.try_into()?),
 			3 => Self::V3(self.try_into()?),
->>>>>>> 6185cf32
 			_ => return Err(()),
 		})
 	}
@@ -373,13 +330,8 @@
 impl IntoVersion for VersionedMultiAssets {
 	fn into_version(self, n: Version) -> Result<Self, ()> {
 		Ok(match n {
-<<<<<<< HEAD
-			0 => Self::V0(self.try_into()?),
-			1 | 2 | 3 => Self::V1(self.try_into()?),
-=======
 			1 | 2 => Self::V1(self.try_into()?),
 			3 => Self::V3(self.try_into()?),
->>>>>>> 6185cf32
 			_ => return Err(()),
 		})
 	}
@@ -430,10 +382,7 @@
 	V1(v1::Xcm<Call>),
 	#[codec(index = 2)]
 	V2(v2::Xcm<Call>),
-<<<<<<< HEAD
-=======
 	#[codec(index = 3)]
->>>>>>> 6185cf32
 	V3(v3::Xcm<Call>),
 }
 
@@ -463,22 +412,6 @@
 impl<Call> From<v3::Xcm<Call>> for VersionedXcm<Call> {
 	fn from(x: v3::Xcm<Call>) -> Self {
 		VersionedXcm::V3(x)
-<<<<<<< HEAD
-	}
-}
-
-impl<Call> TryFrom<VersionedXcm<Call>> for v0::Xcm<Call> {
-	type Error = ();
-	fn try_from(x: VersionedXcm<Call>) -> Result<Self, ()> {
-		use VersionedXcm::*;
-		match x {
-			V0(x) => Ok(x),
-			V1(x) => x.try_into(),
-			V2(x) => V1(x.try_into()?).try_into(),
-			V3(x) => V2(x.try_into()?).try_into(),
-		}
-=======
->>>>>>> 6185cf32
 	}
 }
 
@@ -511,10 +444,6 @@
 	fn try_from(x: VersionedXcm<Call>) -> Result<Self, ()> {
 		use VersionedXcm::*;
 		match x {
-<<<<<<< HEAD
-			V0(x) => V1(x.try_into()?).try_into(),
-=======
->>>>>>> 6185cf32
 			V1(x) => V2(x.try_into()?).try_into(),
 			V2(x) => x.try_into(),
 			V3(x) => Ok(x),
@@ -571,13 +500,8 @@
 pub mod prelude {
 	pub use super::{
 		latest::prelude::*, AlwaysLatest, AlwaysRelease, AlwaysV2, AlwaysV3, IntoVersion,
-<<<<<<< HEAD
-		Unsupported, Version as XcmVersion, VersionedMultiAsset, VersionedMultiAssets,
-		VersionedMultiLocation, VersionedResponse, VersionedXcm, WrapVersion,
-=======
 		Unsupported, Version as XcmVersion, VersionedInteriorMultiLocation, VersionedMultiAsset,
 		VersionedMultiAssets, VersionedMultiLocation, VersionedResponse, VersionedXcm, WrapVersion,
->>>>>>> 6185cf32
 	};
 }
 
@@ -595,11 +519,7 @@
 		pub use crate::v2::opaque::{Instruction, Xcm};
 	}
 	pub mod v3 {
-<<<<<<< HEAD
-		// Everything from v2
-=======
 		// Everything from v3
->>>>>>> 6185cf32
 		pub use crate::v3::*;
 		// Then override with the opaque types in v3
 		pub use crate::v3::opaque::{Instruction, Xcm};
