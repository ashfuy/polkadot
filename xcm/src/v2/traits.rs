--- conflicted
+++ resolved
@@ -348,66 +348,4 @@
 		)* );
 		Err(SendError::CannotReachDestination(destination.into(), message))
 	}
-<<<<<<< HEAD
-}
-
-/// The info needed to weigh an XCM.
-// TODO: Automate Generation
-pub trait XcmWeightInfo<Call> {
-	fn withdraw_asset(assets: &MultiAssets) -> Weight;
-	fn reserve_asset_deposited(assets: &MultiAssets) -> Weight;
-	fn receive_teleported_asset(assets: &MultiAssets) -> Weight;
-	fn query_response(query_id: &u64, response: &Response, max_weight: &u64) -> Weight;
-	fn transfer_asset(assets: &MultiAssets, beneficiary: &MultiLocation) -> Weight;
-	fn transfer_reserve_asset(assets: &MultiAssets, dest: &MultiLocation, xcm: &Xcm<()>) -> Weight;
-	fn transact(
-		origin_type: &OriginKind,
-		require_weight_at_most: &u64,
-		call: &DoubleEncoded<Call>,
-	) -> Weight;
-	fn hrmp_new_channel_open_request(
-		sender: &u32,
-		max_message_size: &u32,
-		max_capacity: &u32,
-	) -> Weight;
-	fn hrmp_channel_accepted(recipient: &u32) -> Weight;
-	fn hrmp_channel_closing(initiator: &u32, sender: &u32, recipient: &u32) -> Weight;
-	fn clear_origin() -> Weight;
-	fn descend_origin(who: &InteriorMultiLocation) -> Weight;
-	fn report_error(query_id: &QueryId, dest: &MultiLocation, max_response_weight: &u64) -> Weight;
-	fn deposit_asset(
-		assets: &MultiAssetFilter,
-		max_assets: &u32,
-		beneficiary: &MultiLocation,
-	) -> Weight;
-	fn deposit_reserve_asset(
-		assets: &MultiAssetFilter,
-		max_assets: &u32,
-		dest: &MultiLocation,
-		xcm: &Xcm<()>,
-	) -> Weight;
-	fn exchange_asset(give: &MultiAssetFilter, receive: &MultiAssets) -> Weight;
-	fn initiate_reserve_withdraw(
-		assets: &MultiAssetFilter,
-		reserve: &MultiLocation,
-		xcm: &Xcm<()>,
-	) -> Weight;
-	fn initiate_teleport(assets: &MultiAssetFilter, dest: &MultiLocation, xcm: &Xcm<()>) -> Weight;
-	fn query_holding(
-		query_id: &u64,
-		dest: &MultiLocation,
-		assets: &MultiAssetFilter,
-		max_response_weight: &u64,
-	) -> Weight;
-	fn buy_execution(fees: &MultiAsset, weight_limit: &WeightLimit) -> Weight;
-	fn refund_surplus() -> Weight;
-	fn set_error_handler(xcm: &Xcm<Call>) -> Weight;
-	fn set_appendix(xcm: &Xcm<Call>) -> Weight;
-	fn clear_error() -> Weight;
-	fn claim_asset(assets: &MultiAssets, ticket: &MultiLocation) -> Weight;
-	fn trap(code: &u64) -> Weight;
-	fn subscribe_version(query_id: &QueryId, max_response_weight: &u64) -> Weight;
-	fn unsubscribe_version() -> Weight;
-=======
->>>>>>> b25f8c50
 }