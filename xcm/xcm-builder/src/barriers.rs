--- conflicted
+++ resolved
@@ -244,11 +244,7 @@
 			"AllowKnownQueryResponses origin: {:?}, instructions: {:?}, max_weight: {:?}, weight_credit: {:?}",
 			origin, instructions, _max_weight, _weight_credit,
 		);
-<<<<<<< HEAD
-		match message.0.first() {
-=======
 		match instructions.first() {
->>>>>>> 6185cf32
 			Some(QueryResponse { query_id, querier, .. })
 				if ResponseHandler::expecting_response(origin, *query_id, querier.as_ref()) =>
 				Ok(()),
