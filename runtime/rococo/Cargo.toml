[package]
name = "rococo-runtime"
version = "0.8.30"
authors = ["Parity Technologies <admin@parity.io>"]
edition = "2018"
build = "build.rs"

[dependencies]
parity-scale-codec = { version = "2.0.0", default-features = false, features = ["derive"] }
serde = { version = "1.0.123", default-features = false }
serde_derive = { version = "1.0.117", optional = true }
smallvec = "1.6.1"
hex-literal = "0.3.1"
log = { version = "0.4.14", default-features = false }

<<<<<<< HEAD
frame-support = { git = "https://github.com/paritytech/substrate", branch = "polkadot-v0.8.29", default-features = false }
sp-api = { git = "https://github.com/paritytech/substrate", branch = "polkadot-v0.8.29", default-features = false }
sp-io = { git = "https://github.com/paritytech/substrate", branch = "polkadot-v0.8.29", default-features = false }
sp-std = { package = "sp-std", git = "https://github.com/paritytech/substrate", branch = "polkadot-v0.8.29", default-features = false }
sp-runtime = { git = "https://github.com/paritytech/substrate", branch = "polkadot-v0.8.29", default-features = false }
sp-session = { git = "https://github.com/paritytech/substrate", branch = "polkadot-v0.8.29", default-features = false }
sp-staking = { git = "https://github.com/paritytech/substrate", branch = "polkadot-v0.8.29", default-features = false }
sp-core = { git = "https://github.com/paritytech/substrate", branch = "polkadot-v0.8.29", default-features = false }
sp-version = { git = "https://github.com/paritytech/substrate", branch = "polkadot-v0.8.29", default-features = false }

tx-pool-api = { package = "sp-transaction-pool", git = "https://github.com/paritytech/substrate", branch = "polkadot-v0.8.29", default-features = false }
block-builder-api = { package = "sp-block-builder", git = "https://github.com/paritytech/substrate", branch = "polkadot-v0.8.29", default-features = false }
inherents = { package = "sp-inherents", git = "https://github.com/paritytech/substrate", branch = "polkadot-v0.8.29", default-features = false }
offchain-primitives = { package = "sp-offchain", git = "https://github.com/paritytech/substrate", branch = "polkadot-v0.8.29", default-features = false }

pallet-authority-discovery = { git = "https://github.com/paritytech/substrate", branch = "polkadot-v0.8.29", default-features = false }
pallet-authorship = { git = "https://github.com/paritytech/substrate", branch = "polkadot-v0.8.29", default-features = false }
pallet-babe = { git = "https://github.com/paritytech/substrate", branch = "polkadot-v0.8.29", default-features = false }
pallet-sudo = { git = "https://github.com/paritytech/substrate", branch = "polkadot-v0.8.29", default-features = false }
babe-primitives = { package = "sp-consensus-babe", git = "https://github.com/paritytech/substrate", branch = "polkadot-v0.8.29", default-features = false }
pallet-balances = { git = "https://github.com/paritytech/substrate", branch = "polkadot-v0.8.29", default-features = false }
pallet-session = { git = "https://github.com/paritytech/substrate", branch = "polkadot-v0.8.29", default-features = false }
pallet-im-online = { git = "https://github.com/paritytech/substrate", branch = "polkadot-v0.8.29", default-features = false }
pallet-indices = { git = "https://github.com/paritytech/substrate", branch = "polkadot-v0.8.29", default-features = false }
pallet-transaction-payment = { git = "https://github.com/paritytech/substrate", branch = "polkadot-v0.8.29", default-features = false }
pallet-transaction-payment-rpc-runtime-api = { git = "https://github.com/paritytech/substrate", branch = "polkadot-v0.8.29", default-features = false }
pallet-staking = { git = "https://github.com/paritytech/substrate", branch = "polkadot-v0.8.29", default-features = false }
pallet-staking-reward-curve = { package = "pallet-staking-reward-curve", git = "https://github.com/paritytech/substrate", branch = "polkadot-v0.8.29" }
frame-executive = { git = "https://github.com/paritytech/substrate", branch = "polkadot-v0.8.29", default-features = false }
pallet-grandpa = { git = "https://github.com/paritytech/substrate", branch = "polkadot-v0.8.29", default-features = false }
pallet-timestamp = { git = "https://github.com/paritytech/substrate", branch = "polkadot-v0.8.29", default-features = false }
pallet-offences = { git = "https://github.com/paritytech/substrate", branch = "polkadot-v0.8.29", default-features = false }
authority-discovery-primitives = { package = "sp-authority-discovery", git = "https://github.com/paritytech/substrate", branch = "polkadot-v0.8.29", default-features = false }

frame-system = {git = "https://github.com/paritytech/substrate", branch = "polkadot-v0.8.29", default-features = false }
frame-system-rpc-runtime-api = { git = "https://github.com/paritytech/substrate", branch = "polkadot-v0.8.29", default-features = false }
=======
frame-support = { git = "https://github.com/paritytech/substrate", branch = "polkadot-v0.8.30", default-features = false }
sp-api = { git = "https://github.com/paritytech/substrate", branch = "polkadot-v0.8.30", default-features = false }
sp-io = { git = "https://github.com/paritytech/substrate", branch = "polkadot-v0.8.30", default-features = false }
sp-std = { package = "sp-std", git = "https://github.com/paritytech/substrate", branch = "polkadot-v0.8.30", default-features = false }
sp-runtime = { git = "https://github.com/paritytech/substrate", branch = "polkadot-v0.8.30", default-features = false }
sp-session = { git = "https://github.com/paritytech/substrate", branch = "polkadot-v0.8.30", default-features = false }
sp-staking = { git = "https://github.com/paritytech/substrate", branch = "polkadot-v0.8.30", default-features = false }
sp-core = { git = "https://github.com/paritytech/substrate", branch = "polkadot-v0.8.30", default-features = false }
sp-version = { git = "https://github.com/paritytech/substrate", branch = "polkadot-v0.8.30", default-features = false }

tx-pool-api = { package = "sp-transaction-pool", git = "https://github.com/paritytech/substrate", branch = "polkadot-v0.8.30", default-features = false }
block-builder-api = { package = "sp-block-builder", git = "https://github.com/paritytech/substrate", branch = "polkadot-v0.8.30", default-features = false }
inherents = { package = "sp-inherents", git = "https://github.com/paritytech/substrate", branch = "polkadot-v0.8.30", default-features = false }
offchain-primitives = { package = "sp-offchain", git = "https://github.com/paritytech/substrate", branch = "polkadot-v0.8.30", default-features = false }

pallet-authority-discovery = { git = "https://github.com/paritytech/substrate", branch = "polkadot-v0.8.30", default-features = false }
pallet-authorship = { git = "https://github.com/paritytech/substrate", branch = "polkadot-v0.8.30", default-features = false }
pallet-babe = { git = "https://github.com/paritytech/substrate", branch = "polkadot-v0.8.30", default-features = false }
pallet-sudo = { git = "https://github.com/paritytech/substrate", branch = "polkadot-v0.8.30", default-features = false }
babe-primitives = { package = "sp-consensus-babe", git = "https://github.com/paritytech/substrate", branch = "polkadot-v0.8.30", default-features = false }
pallet-balances = { git = "https://github.com/paritytech/substrate", branch = "polkadot-v0.8.30", default-features = false }
pallet-session = { git = "https://github.com/paritytech/substrate", branch = "polkadot-v0.8.30", default-features = false }
pallet-im-online = { git = "https://github.com/paritytech/substrate", branch = "polkadot-v0.8.30", default-features = false }
pallet-indices = { git = "https://github.com/paritytech/substrate", branch = "polkadot-v0.8.30", default-features = false }
pallet-transaction-payment = { git = "https://github.com/paritytech/substrate", branch = "polkadot-v0.8.30", default-features = false }
pallet-transaction-payment-rpc-runtime-api = { git = "https://github.com/paritytech/substrate", branch = "polkadot-v0.8.30", default-features = false }
pallet-staking = { git = "https://github.com/paritytech/substrate", branch = "polkadot-v0.8.30", default-features = false }
pallet-staking-reward-curve = { package = "pallet-staking-reward-curve", git = "https://github.com/paritytech/substrate", branch = "polkadot-v0.8.30" }
frame-executive = { git = "https://github.com/paritytech/substrate", branch = "polkadot-v0.8.30", default-features = false }
pallet-grandpa = { git = "https://github.com/paritytech/substrate", branch = "polkadot-v0.8.30", default-features = false }
pallet-timestamp = { git = "https://github.com/paritytech/substrate", branch = "polkadot-v0.8.30", default-features = false }
pallet-offences = { git = "https://github.com/paritytech/substrate", branch = "polkadot-v0.8.30", default-features = false }
authority-discovery-primitives = { package = "sp-authority-discovery", git = "https://github.com/paritytech/substrate", branch = "polkadot-v0.8.30", default-features = false }

frame-system = {git = "https://github.com/paritytech/substrate", branch = "polkadot-v0.8.30", default-features = false }
frame-system-rpc-runtime-api = { git = "https://github.com/paritytech/substrate", branch = "polkadot-v0.8.30", default-features = false }
>>>>>>> 6d781dda

runtime-common = { package = "polkadot-runtime-common", path = "../common", default-features = false }
primitives = { package = "polkadot-primitives", path = "../../primitives", default-features = false }
polkadot-parachain = { path = "../../parachain", default-features = false }
runtime-parachains = { package = "polkadot-runtime-parachains", path = "../parachains", default-features = false }

xcm = { package = "xcm", path = "../../xcm", default-features = false }
xcm-executor = { package = "xcm-executor", path = "../../xcm/xcm-executor", default-features = false }
xcm-builder = { package = "xcm-builder", path = "../../xcm/xcm-builder", default-features = false }

[build-dependencies]
substrate-wasm-builder = "3.0.0"

[features]
default = ["std"]
no_std = []
std = [
	"authority-discovery-primitives/std",
	"babe-primitives/std",
	"parity-scale-codec/std",
	"frame-executive/std",
	"pallet-authority-discovery/std",
	"pallet-authorship/std",
	"pallet-babe/std",
	"pallet-balances/std",
	"pallet-grandpa/std",
	"pallet-sudo/std",
	"pallet-indices/std",
	"pallet-im-online/std",
	"pallet-session/std",
	"pallet-staking/std",
	"pallet-offences/std",
	"pallet-timestamp/std",
	"pallet-transaction-payment/std",
	"pallet-transaction-payment-rpc-runtime-api/std",
	"inherents/std",
	"frame-support/std",
	"polkadot-parachain/std",
	"primitives/std",
	"runtime-common/std",
	"runtime-parachains/std",
	"sp-api/std",
	"sp-core/std",
	"sp-io/std",
	"sp-runtime/std",
	"sp-session/std",
	"sp-staking/std",
	"sp-std/std",
	"frame-system/std",
	"frame-system-rpc-runtime-api/std",
	"offchain-primitives/std",
	"block-builder-api/std",
	"tx-pool-api/std",
	"sp-version/std",
	"serde_derive",
	"serde/std",
	"xcm/std",
	"xcm-executor/std",
	"xcm-builder/std",
	"log/std",
]
# When enabled, the runtime api will not be build.
#
# This is required by Cumulus to access certain types of the
# runtime without clashing with the runtime api exported functions
# in WASM.
disable-runtime-api = []
runtime-benchmarks = [
	"runtime-common/runtime-benchmarks",
	"frame-support/runtime-benchmarks",
	"frame-system/runtime-benchmarks",
	"sp-runtime/runtime-benchmarks",
	"pallet-babe/runtime-benchmarks",
	"pallet-balances/runtime-benchmarks",
	"pallet-grandpa/runtime-benchmarks",
	"pallet-im-online/runtime-benchmarks",
	"pallet-indices/runtime-benchmarks",
	"pallet-staking/runtime-benchmarks",
	"pallet-timestamp/runtime-benchmarks",
]
try-runtime = [
	"frame-executive/try-runtime",
	"frame-support/try-runtime",
	"frame-system/try-runtime",
	"pallet-authority-discovery/try-runtime",
	"pallet-authorship/try-runtime",
	"pallet-babe/try-runtime",
	"pallet-balances/try-runtime",
	"pallet-grandpa/try-runtime",
	"pallet-sudo/try-runtime",
	"pallet-indices/try-runtime",
	"pallet-im-online/try-runtime",
	"pallet-session/try-runtime",
	"pallet-staking/try-runtime",
	"pallet-offences/try-runtime",
	"pallet-timestamp/try-runtime",
	"pallet-transaction-payment/try-runtime",
	"runtime-common/try-runtime",
]<|MERGE_RESOLUTION|>--- conflicted
+++ resolved
@@ -13,44 +13,6 @@
 hex-literal = "0.3.1"
 log = { version = "0.4.14", default-features = false }
 
-<<<<<<< HEAD
-frame-support = { git = "https://github.com/paritytech/substrate", branch = "polkadot-v0.8.29", default-features = false }
-sp-api = { git = "https://github.com/paritytech/substrate", branch = "polkadot-v0.8.29", default-features = false }
-sp-io = { git = "https://github.com/paritytech/substrate", branch = "polkadot-v0.8.29", default-features = false }
-sp-std = { package = "sp-std", git = "https://github.com/paritytech/substrate", branch = "polkadot-v0.8.29", default-features = false }
-sp-runtime = { git = "https://github.com/paritytech/substrate", branch = "polkadot-v0.8.29", default-features = false }
-sp-session = { git = "https://github.com/paritytech/substrate", branch = "polkadot-v0.8.29", default-features = false }
-sp-staking = { git = "https://github.com/paritytech/substrate", branch = "polkadot-v0.8.29", default-features = false }
-sp-core = { git = "https://github.com/paritytech/substrate", branch = "polkadot-v0.8.29", default-features = false }
-sp-version = { git = "https://github.com/paritytech/substrate", branch = "polkadot-v0.8.29", default-features = false }
-
-tx-pool-api = { package = "sp-transaction-pool", git = "https://github.com/paritytech/substrate", branch = "polkadot-v0.8.29", default-features = false }
-block-builder-api = { package = "sp-block-builder", git = "https://github.com/paritytech/substrate", branch = "polkadot-v0.8.29", default-features = false }
-inherents = { package = "sp-inherents", git = "https://github.com/paritytech/substrate", branch = "polkadot-v0.8.29", default-features = false }
-offchain-primitives = { package = "sp-offchain", git = "https://github.com/paritytech/substrate", branch = "polkadot-v0.8.29", default-features = false }
-
-pallet-authority-discovery = { git = "https://github.com/paritytech/substrate", branch = "polkadot-v0.8.29", default-features = false }
-pallet-authorship = { git = "https://github.com/paritytech/substrate", branch = "polkadot-v0.8.29", default-features = false }
-pallet-babe = { git = "https://github.com/paritytech/substrate", branch = "polkadot-v0.8.29", default-features = false }
-pallet-sudo = { git = "https://github.com/paritytech/substrate", branch = "polkadot-v0.8.29", default-features = false }
-babe-primitives = { package = "sp-consensus-babe", git = "https://github.com/paritytech/substrate", branch = "polkadot-v0.8.29", default-features = false }
-pallet-balances = { git = "https://github.com/paritytech/substrate", branch = "polkadot-v0.8.29", default-features = false }
-pallet-session = { git = "https://github.com/paritytech/substrate", branch = "polkadot-v0.8.29", default-features = false }
-pallet-im-online = { git = "https://github.com/paritytech/substrate", branch = "polkadot-v0.8.29", default-features = false }
-pallet-indices = { git = "https://github.com/paritytech/substrate", branch = "polkadot-v0.8.29", default-features = false }
-pallet-transaction-payment = { git = "https://github.com/paritytech/substrate", branch = "polkadot-v0.8.29", default-features = false }
-pallet-transaction-payment-rpc-runtime-api = { git = "https://github.com/paritytech/substrate", branch = "polkadot-v0.8.29", default-features = false }
-pallet-staking = { git = "https://github.com/paritytech/substrate", branch = "polkadot-v0.8.29", default-features = false }
-pallet-staking-reward-curve = { package = "pallet-staking-reward-curve", git = "https://github.com/paritytech/substrate", branch = "polkadot-v0.8.29" }
-frame-executive = { git = "https://github.com/paritytech/substrate", branch = "polkadot-v0.8.29", default-features = false }
-pallet-grandpa = { git = "https://github.com/paritytech/substrate", branch = "polkadot-v0.8.29", default-features = false }
-pallet-timestamp = { git = "https://github.com/paritytech/substrate", branch = "polkadot-v0.8.29", default-features = false }
-pallet-offences = { git = "https://github.com/paritytech/substrate", branch = "polkadot-v0.8.29", default-features = false }
-authority-discovery-primitives = { package = "sp-authority-discovery", git = "https://github.com/paritytech/substrate", branch = "polkadot-v0.8.29", default-features = false }
-
-frame-system = {git = "https://github.com/paritytech/substrate", branch = "polkadot-v0.8.29", default-features = false }
-frame-system-rpc-runtime-api = { git = "https://github.com/paritytech/substrate", branch = "polkadot-v0.8.29", default-features = false }
-=======
 frame-support = { git = "https://github.com/paritytech/substrate", branch = "polkadot-v0.8.30", default-features = false }
 sp-api = { git = "https://github.com/paritytech/substrate", branch = "polkadot-v0.8.30", default-features = false }
 sp-io = { git = "https://github.com/paritytech/substrate", branch = "polkadot-v0.8.30", default-features = false }
@@ -87,7 +49,6 @@
 
 frame-system = {git = "https://github.com/paritytech/substrate", branch = "polkadot-v0.8.30", default-features = false }
 frame-system-rpc-runtime-api = { git = "https://github.com/paritytech/substrate", branch = "polkadot-v0.8.30", default-features = false }
->>>>>>> 6d781dda
 
 runtime-common = { package = "polkadot-runtime-common", path = "../common", default-features = false }
 primitives = { package = "polkadot-primitives", path = "../../primitives", default-features = false }
