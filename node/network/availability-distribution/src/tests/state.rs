// Copyright 2021 Parity Technologies (UK) Ltd.
// This file is part of Polkadot.

// Polkadot is free software: you can redistribute it and/or modify
// it under the terms of the GNU General Public License as published by
// the Free Software Foundation, either version 3 of the License, or
// (at your option) any later version.

// Polkadot is distributed in the hope that it will be useful,
// but WITHOUT ANY WARRANTY; without even the implied warranty of
// MERCHANTABILITY or FITNESS FOR A PARTICULAR PURPOSE.  See the
// GNU General Public License for more details.

// You should have received a copy of the GNU General Public License
// along with Polkadot.  If not, see <http://www.gnu.org/licenses/>.

use std::{collections::{HashMap, HashSet}, sync::Arc, time::Duration};

use polkadot_node_subsystem_util::TimeoutExt;
use polkadot_subsystem_testhelpers::TestSubsystemContextHandle;
use smallvec::smallvec;

use futures::{FutureExt, channel::oneshot, SinkExt, channel::mpsc, StreamExt};
use futures_timer::Delay;

use sp_keystore::SyncCryptoStorePtr;
use sp_core::{traits::SpawnNamed, testing::TaskExecutor};
use sc_network as network;
use sc_network::IfDisconnected;
use sc_network::config as netconfig;

use polkadot_subsystem::{ActiveLeavesUpdate, FromOverseer, OverseerSignal, ActivatedLeaf,
	messages::{
		AllMessages, AvailabilityDistributionMessage, AvailabilityStoreMessage, NetworkBridgeMessage,
		RuntimeApiMessage, RuntimeApiRequest,
	}
};
use polkadot_primitives::v1::{CandidateHash, CoreState, GroupIndex, Hash, Id
	as ParaId, ScheduledCore, SessionInfo,
	ValidatorIndex
};
use polkadot_node_primitives::ErasureChunk;
use polkadot_node_network_protocol::{
	jaeger,
	request_response::{IncomingRequest, OutgoingRequest, Requests, v1}
};
use polkadot_subsystem_testhelpers as test_helpers;
use test_helpers::SingleItemSink;

use super::mock::{make_session_info, OccupiedCoreBuilder, make_ferdie_keystore};
use crate::LOG_TARGET;

type VirtualOverseer = test_helpers::TestSubsystemContextHandle<AvailabilityDistributionMessage>;
pub struct TestHarness {
	pub virtual_overseer: VirtualOverseer,
	pub pool: TaskExecutor,
}

/// TestState for mocking execution of this subsystem.
///
/// The `Default` instance provides data, which makes the system succeed by providing a couple of
/// valid occupied cores. You can tune the data before calling `TestState::run`. E.g. modify some
/// chunks to be invalid, the test will then still pass if you remove that chunk from
/// `valid_chunks`.
#[derive(Clone)]
pub struct TestState {
	/// Simulated relay chain heads:
	pub relay_chain: Vec<Hash>,
	/// Whenever the subsystem tries to fetch an erasure chunk one item of the given vec will be
	/// popped. So you can experiment with serving invalid chunks or no chunks on request and see
	/// whether the subystem still succeds with its goal.
	pub chunks: HashMap<(CandidateHash, ValidatorIndex), Vec<Option<ErasureChunk>>>,
	/// All chunks that are valid and should be accepted.
	pub valid_chunks: HashSet<(CandidateHash, ValidatorIndex)>,
	pub session_info: SessionInfo,
	/// Cores per relay chain block.
	pub cores: HashMap<Hash, Vec<CoreState>>,
	pub keystore: SyncCryptoStorePtr,
}

impl Default for TestState {
	fn default() -> Self {
		let relay_chain: Vec<_> = (1u8..10).map(Hash::repeat_byte).collect();
		let chain_a = ParaId::from(1);
		let chain_b = ParaId::from(2);

		let chain_ids = vec![chain_a, chain_b];

		let keystore = make_ferdie_keystore();

		let session_info = make_session_info();

		let (cores, chunks) = {
			let mut cores = HashMap::new();
			let mut chunks = HashMap::new();

			cores.insert(relay_chain[0],
				vec![
					CoreState::Scheduled(ScheduledCore {
						para_id: chain_ids[0],
						collator: None,
					}),
					CoreState::Scheduled(ScheduledCore {
						para_id: chain_ids[1],
						collator: None,
					}),
				]
			);

			let heads =  {
				let mut advanced = relay_chain.iter();
				advanced.next();
				relay_chain.iter().zip(advanced)
			};
			for (relay_parent, relay_child) in heads {
				let (p_cores, p_chunks): (Vec<_>, Vec<_>) = chain_ids.iter().enumerate()
					.map(|(i, para_id)| {
						let (core, chunk) = OccupiedCoreBuilder {
							group_responsible: GroupIndex(i as _),
							para_id: *para_id,
							relay_parent: relay_parent.clone(),
						}.build();
						(CoreState::Occupied(core), chunk)
					}
					)
					.unzip();
				cores.insert(relay_child.clone(), p_cores);
				// Skip chunks for our own group (won't get fetched):
				let mut chunks_other_groups = p_chunks.into_iter();
				chunks_other_groups.next();
				for (validator_index, chunk) in chunks_other_groups {
					chunks.insert((validator_index, chunk.index), vec![Some(chunk)]);
				}
			}
			(cores, chunks)
		};
		Self {
			relay_chain,
			valid_chunks: chunks.clone().keys().map(Clone::clone).collect(),
			chunks,
			session_info,
			cores,
			keystore,
		}
	}
}

impl TestState {

	/// Run, but fail after some timeout.
	pub async fn run(self, harness: TestHarness) {
		// Make sure test won't run forever.
		let f = self.run_inner(harness.pool, harness.virtual_overseer).timeout(Duration::from_secs(10));
		assert!(f.await.is_some(), "Test ran into timeout");
	}

	/// Run tests with the given mock values in `TestState`.
	///
	/// This will simply advance through the simulated chain and examines whether the subsystem
	/// behaves as expected: It will succeed if all valid chunks of other backing groups get stored
	/// and no other.
	///
	/// We try to be as agnostic about details as possible, how the subsystem achieves those goals
	/// should not be a matter to this test suite.
<<<<<<< HEAD
	async fn run_inner(mut self, executor: TaskExecutor, virtual_overseer: TestSubsystemContextHandle<AvailabilityDistributionMessage>) {
=======
	async fn run_inner(mut self, executor: TaskExecutor, virtual_overseer: VirtualOverseer) {
>>>>>>> 18e3d35d
		// We skip genesis here (in reality ActiveLeavesUpdate can also skip a block:
		let updates = {
			let mut advanced = self.relay_chain.iter();
			advanced.next();
			self
			.relay_chain.iter().zip(advanced)
			.map(|(old, new)| ActiveLeavesUpdate {
				activated: smallvec![ActivatedLeaf {
					hash: new.clone(),
					number: 1,
					span: Arc::new(jaeger::Span::Disabled),
				}],
				deactivated: smallvec![old.clone()],
			}).collect::<Vec<_>>()
		};

		// We should be storing all valid chunks during execution:
		//
		// Test will fail if this does not happen until timeout.
		let mut remaining_stores = self.valid_chunks.len();

		let TestSubsystemContextHandle { tx, mut rx } = virtual_overseer;

		// Spawning necessary as incoming queue can only hold a single item, we don't want to dead
		// lock ;-)
		let update_tx = tx.clone();
		executor.spawn("Sending active leaves updates", async move {
			for update in updates {
				overseer_signal(
					update_tx.clone(),
					OverseerSignal::ActiveLeaves(update)
				).await;
				// We need to give the subsystem a little time to do its job, otherwise it will
				// cancel jobs as obsolete:
				Delay::new(Duration::from_millis(20)).await;
			}
		}.boxed());

		while remaining_stores > 0
		{
			tracing::trace!(target: LOG_TARGET, remaining_stores, "Stores left to go");
			let msg = overseer_recv(&mut rx).await;
			match msg {
				AllMessages::NetworkBridge(NetworkBridgeMessage::SendRequests(reqs, IfDisconnected::TryConnect)) => {
					for req in reqs {
						// Forward requests:
						let in_req = to_incoming_req(&executor, req);

<<<<<<< HEAD
						executor.spawn("Request forwarding",
									overseer_send(
										tx.clone(),
										AvailabilityDistributionMessage::ChunkFetchingRequest(in_req)
									).boxed()
=======
						executor.spawn(
							"Request forwarding",
							overseer_send(
									tx.clone(),
									AvailabilityDistributionMessage::ChunkFetchingRequest(in_req)
							).boxed()
>>>>>>> 18e3d35d
						);
					}
				}
				AllMessages::AvailabilityStore(AvailabilityStoreMessage::QueryChunk(candidate_hash,	validator_index, tx)) => {
					let chunk = self.chunks.get_mut(&(candidate_hash, validator_index)).map(Vec::pop).flatten().flatten();
					tx.send(chunk)
						.expect("Receiver is expected to be alive");
				}
				AllMessages::AvailabilityStore(AvailabilityStoreMessage::StoreChunk{candidate_hash,	chunk, tx, ..}) => {
					assert!(
						self.valid_chunks.contains(&(candidate_hash, chunk.index)),
						"Only valid chunks should ever get stored."
					);
					tx.send(Ok(()))
						.expect("Receiver is expected to be alive");
					tracing::trace!(target: LOG_TARGET, "'Stored' fetched chunk.");
					remaining_stores -= 1;
				}
				AllMessages::RuntimeApi(RuntimeApiMessage::Request(hash, req)) => {
					match req {
						RuntimeApiRequest::SessionIndexForChild(tx) => {
							// Always session index 1 for now:
							tx.send(Ok(1))
							.expect("Receiver should still be alive");
						}
						RuntimeApiRequest::SessionInfo(_, tx) => {
							tx.send(Ok(Some(self.session_info.clone())))
							.expect("Receiver should be alive.");
						}
						RuntimeApiRequest::AvailabilityCores(tx) => {
							tracing::trace!(target: LOG_TARGET, cores= ?self.cores[&hash], hash = ?hash, "Sending out cores for hash");
							tx.send(Ok(self.cores[&hash].clone()))
							.expect("Receiver should still be alive");
						}
						_ => {
							panic!("Unexpected runtime request: {:?}", req);
						}
					}
				}
				_ => {
				}
			}
		}

		overseer_signal(tx, OverseerSignal::Conclude).await;
	}
}

async fn overseer_signal(
	mut tx: SingleItemSink<FromOverseer<AvailabilityDistributionMessage>>,
	msg: impl Into<OverseerSignal>,
) {
	let msg = msg.into();
	tracing::trace!(target: LOG_TARGET, msg = ?msg, "sending message");
	tx.send(FromOverseer::Signal(msg))
		.await
		.expect("Test subsystem no longer live");
}

async fn overseer_send(
	mut tx: SingleItemSink<FromOverseer<AvailabilityDistributionMessage>>,
	msg: impl Into<AvailabilityDistributionMessage>,
) {
	let msg = msg.into();
	tracing::trace!(target: LOG_TARGET, msg = ?msg, "sending message");
	tx.send(FromOverseer::Communication { msg }).await
		.expect("Test subsystem no longer live");
	tracing::trace!(target: LOG_TARGET, "sent message");
}


async fn overseer_recv(
	rx: &mut mpsc::UnboundedReceiver<AllMessages>,
) -> AllMessages {
	tracing::trace!(target: LOG_TARGET, "waiting for message ...");
	rx.next().await.expect("Test subsystem no longer live")
}

fn to_incoming_req(
	executor: &TaskExecutor,
	outgoing: Requests
) -> IncomingRequest<v1::ChunkFetchingRequest> {
	match outgoing {
		Requests::ChunkFetching(OutgoingRequest { payload, pending_response, .. }) => {
			let (tx, rx): (oneshot::Sender<netconfig::OutgoingResponse>, oneshot::Receiver<_>)
			   = oneshot::channel();
			executor.spawn("Message forwarding", async {
				let response = rx.await;
				let payload = response.expect("Unexpected canceled request").result;
				pending_response.send(payload.map_err(|_| network::RequestFailure::Refused))
					.expect("Sending response is expected to work");
			}.boxed()
			);

			IncomingRequest::new(
				// We don't really care:
				network::PeerId::random(),
				payload,
				tx
			)
		}
		_ => panic!("Unexpected request!"),
	}
}<|MERGE_RESOLUTION|>--- conflicted
+++ resolved
@@ -162,11 +162,7 @@
 	///
 	/// We try to be as agnostic about details as possible, how the subsystem achieves those goals
 	/// should not be a matter to this test suite.
-<<<<<<< HEAD
-	async fn run_inner(mut self, executor: TaskExecutor, virtual_overseer: TestSubsystemContextHandle<AvailabilityDistributionMessage>) {
-=======
 	async fn run_inner(mut self, executor: TaskExecutor, virtual_overseer: VirtualOverseer) {
->>>>>>> 18e3d35d
 		// We skip genesis here (in reality ActiveLeavesUpdate can also skip a block:
 		let updates = {
 			let mut advanced = self.relay_chain.iter();
@@ -215,20 +211,12 @@
 						// Forward requests:
 						let in_req = to_incoming_req(&executor, req);
 
-<<<<<<< HEAD
-						executor.spawn("Request forwarding",
-									overseer_send(
-										tx.clone(),
-										AvailabilityDistributionMessage::ChunkFetchingRequest(in_req)
-									).boxed()
-=======
 						executor.spawn(
 							"Request forwarding",
 							overseer_send(
 									tx.clone(),
 									AvailabilityDistributionMessage::ChunkFetchingRequest(in_req)
 							).boxed()
->>>>>>> 18e3d35d
 						);
 					}
 				}
