[package]
name = "polkadot-node-core-candidate-validation"
version = "0.1.0"
authors = ["Parity Technologies <admin@parity.io>"]
edition = "2018"

[dependencies]
futures = "0.3.12"
tracing = "0.1.22"
tracing-futures = "0.2.4"

sp-core = { package = "sp-core", git = "https://github.com/paritytech/substrate", branch = "rococo-v1" }
parity-scale-codec = { version = "1.3.6", default-features = false, features = ["bit-vec", "derive"] }

polkadot-primitives = { path = "../../../primitives" }
polkadot-parachain = { path = "../../../parachain" }
polkadot-node-primitives = { path = "../../primitives" }
polkadot-subsystem = { package = "polkadot-node-subsystem", path = "../../subsystem" }
polkadot-node-subsystem-util = { path = "../../subsystem-util" }

[dev-dependencies]
<<<<<<< HEAD
sp-keyring = { git = "https://github.com/paritytech/substrate", branch = "rococo-v1" }
futures = { version = "0.3.8", features = ["thread-pool"] }
=======
sp-keyring = { git = "https://github.com/paritytech/substrate", branch = "master" }
futures = { version = "0.3.12", features = ["thread-pool"] }
>>>>>>> 11797c73
assert_matches = "1.4.0"
polkadot-node-subsystem-test-helpers = { path = "../../subsystem-test-helpers" }<|MERGE_RESOLUTION|>--- conflicted
+++ resolved
@@ -19,12 +19,7 @@
 polkadot-node-subsystem-util = { path = "../../subsystem-util" }
 
 [dev-dependencies]
-<<<<<<< HEAD
 sp-keyring = { git = "https://github.com/paritytech/substrate", branch = "rococo-v1" }
-futures = { version = "0.3.8", features = ["thread-pool"] }
-=======
-sp-keyring = { git = "https://github.com/paritytech/substrate", branch = "master" }
 futures = { version = "0.3.12", features = ["thread-pool"] }
->>>>>>> 11797c73
 assert_matches = "1.4.0"
 polkadot-node-subsystem-test-helpers = { path = "../../subsystem-test-helpers" }