// Copyright 2017-2020 Parity Technologies (UK) Ltd.
// This file is part of Polkadot.

// Polkadot is free software: you can redistribute it and/or modify
// it under the terms of the GNU General Public License as published by
// the Free Software Foundation, either version 3 of the License, or
// (at your option) any later version.

// Polkadot is distributed in the hope that it will be useful,
// but WITHOUT ANY WARRANTY; without even the implied warranty of
// MERCHANTABILITY or FITNESS FOR A PARTICULAR PURPOSE.  See the
// GNU General Public License for more details.

// You should have received a copy of the GNU General Public License
// along with Polkadot.  If not, see <http://www.gnu.org/licenses/>.

//! `V1` Primitives.

use bitvec::vec::BitVec;
use parity_scale_codec::{Decode, Encode};
use scale_info::TypeInfo;
use sp_std::{collections::btree_map::BTreeMap, prelude::*};

use application_crypto::KeyTypeId;
use inherents::InherentIdentifier;
use primitives::RuntimeDebug;
use runtime_primitives::traits::{AppVerify, Header as HeaderT};
use sp_arithmetic::traits::{BaseArithmetic, Saturating};

pub use runtime_primitives::traits::{BlakeTwo256, Hash as HashT};

// Export some core primitives.
pub use polkadot_core_primitives::v1::{
	AccountId, AccountIndex, AccountPublic, Balance, Block, BlockId, BlockNumber, CandidateHash,
	ChainId, DownwardMessage, Hash, Header, InboundDownwardMessage, InboundHrmpMessage, Moment,
	Nonce, OutboundHrmpMessage, Remark, Signature, UncheckedExtrinsic,
};

// Export some polkadot-parachain primitives
pub use polkadot_parachain::primitives::{
	HeadData, HrmpChannelId, Id, UpwardMessage, ValidationCode, ValidationCodeHash,
	LOWEST_PUBLIC_ID, LOWEST_USER_ID,
};

// Export some basic parachain primitives from v0.
pub use crate::v0::{
	CollatorId, CollatorSignature, CompactStatement, SigningContext, ValidatorId, ValidatorIndex,
	ValidatorSignature, ValidityAttestation, PARACHAIN_KEY_TYPE_ID,
};

#[cfg(feature = "std")]
use parity_util_mem::{MallocSizeOf, MallocSizeOfOps};

// More exports from v0 for std.
#[cfg(feature = "std")]
pub use crate::v0::{CollatorPair, ValidatorPair};

pub use sp_authority_discovery::AuthorityId as AuthorityDiscoveryId;
pub use sp_consensus_slots::Slot;
pub use sp_staking::SessionIndex;

/// Signed data.
mod signed;
pub use signed::{EncodeAs, Signed, UncheckedSigned};

/// A declarations of storage keys where an external observer can find some interesting data.
pub mod well_known_keys {
	use super::{HrmpChannelId, Id};
	use hex_literal::hex;
	use parity_scale_codec::Encode as _;
	use sp_io::hashing::twox_64;
	use sp_std::prelude::*;

	// A note on generating these magic values below:
	//
	// The `StorageValue`, such as `ACTIVE_CONFIG` was obtained by calling:
	//
	//     <Self as Store>::ActiveConfig::hashed_key()
	//
	// The `StorageMap` values require `prefix`, and for example for `hrmp_egress_channel_index`,
	// it could be obtained like:
	//
	//     <Hrmp as Store>::HrmpEgressChannelsIndex::prefix_hash();
	//

	/// The current slot number.
	///
	/// The storage entry should be accessed as a `Slot` encoded value.
	pub const CURRENT_SLOT: &[u8] =
		&hex!["1cb6f36e027abb2091cfb5110ab5087f06155b3cd9a8c9e5e9a23fd5dc13a5ed"];

	/// The currently active host configuration.
	///
	/// The storage entry should be accessed as an `AbridgedHostConfiguration` encoded value.
	pub const ACTIVE_CONFIG: &[u8] =
		&hex!["06de3d8a54d27e44a9d5ce189618f22db4b49d95320d9021994c850f25b8e385"];

	/// The upward message dispatch queue for the given para id.
	///
	/// The storage entry stores a tuple of two values:
	///
	/// - `count: u32`, the number of messages currently in the queue for given para,
	/// - `total_size: u32`, the total size of all messages in the queue.
	pub fn relay_dispatch_queue_size(para_id: Id) -> Vec<u8> {
		let prefix = hex!["f5207f03cfdce586301014700e2c2593fad157e461d71fd4c1f936839a5f1f3e"];

		para_id.using_encoded(|para_id: &[u8]| {
			prefix
				.as_ref()
				.iter()
				.chain(twox_64(para_id).iter())
				.chain(para_id.iter())
				.cloned()
				.collect()
		})
	}

	/// The HRMP channel for the given identifier.
	///
	/// The storage entry should be accessed as an `AbridgedHrmpChannel` encoded value.
	pub fn hrmp_channels(channel: HrmpChannelId) -> Vec<u8> {
		let prefix = hex!["6a0da05ca59913bc38a8630590f2627cb6604cff828a6e3f579ca6c59ace013d"];

		channel.using_encoded(|channel: &[u8]| {
			prefix
				.as_ref()
				.iter()
				.chain(twox_64(channel).iter())
				.chain(channel.iter())
				.cloned()
				.collect()
		})
	}

	/// The list of inbound channels for the given para.
	///
	/// The storage entry stores a `Vec<ParaId>`
	pub fn hrmp_ingress_channel_index(para_id: Id) -> Vec<u8> {
		let prefix = hex!["6a0da05ca59913bc38a8630590f2627c1d3719f5b0b12c7105c073c507445948"];

		para_id.using_encoded(|para_id: &[u8]| {
			prefix
				.as_ref()
				.iter()
				.chain(twox_64(para_id).iter())
				.chain(para_id.iter())
				.cloned()
				.collect()
		})
	}

	/// The list of outbound channels for the given para.
	///
	/// The storage entry stores a `Vec<ParaId>`
	pub fn hrmp_egress_channel_index(para_id: Id) -> Vec<u8> {
		let prefix = hex!["6a0da05ca59913bc38a8630590f2627cf12b746dcf32e843354583c9702cc020"];

		para_id.using_encoded(|para_id: &[u8]| {
			prefix
				.as_ref()
				.iter()
				.chain(twox_64(para_id).iter())
				.chain(para_id.iter())
				.cloned()
				.collect()
		})
	}

	/// The MQC head for the downward message queue of the given para. See more in the `Dmp` module.
	///
	/// The storage entry stores a `Hash`. This is polkadot hash which is at the moment
	/// `blake2b-256`.
	pub fn dmq_mqc_head(para_id: Id) -> Vec<u8> {
		let prefix = hex!["63f78c98723ddc9073523ef3beefda0c4d7fefc408aac59dbfe80a72ac8e3ce5"];

		para_id.using_encoded(|para_id: &[u8]| {
			prefix
				.as_ref()
				.iter()
				.chain(twox_64(para_id).iter())
				.chain(para_id.iter())
				.cloned()
				.collect()
		})
	}

	/// The signal that indicates whether the parachain should go-ahead with the proposed validation
	/// code upgrade.
	///
	/// The storage entry stores a value of `UpgradeGoAhead` type.
	pub fn upgrade_go_ahead_signal(para_id: Id) -> Vec<u8> {
		let prefix = hex!["cd710b30bd2eab0352ddcc26417aa1949e94c040f5e73d9b7addd6cb603d15d3"];

		para_id.using_encoded(|para_id: &[u8]| {
			prefix
				.as_ref()
				.iter()
				.chain(twox_64(para_id).iter())
				.chain(para_id.iter())
				.cloned()
				.collect()
		})
	}

	/// The signal that indicates whether the parachain is disallowed to signal an upgrade at this
	/// relay-parent.
	///
	/// The storage entry stores a value of `UpgradeRestriction` type.
	pub fn upgrade_restriction_signal(para_id: Id) -> Vec<u8> {
		let prefix = hex!["cd710b30bd2eab0352ddcc26417aa194f27bbb460270642b5bcaf032ea04d56a"];

		para_id.using_encoded(|para_id: &[u8]| {
			prefix
				.as_ref()
				.iter()
				.chain(twox_64(para_id).iter())
				.chain(para_id.iter())
				.cloned()
				.collect()
		})
	}
}

/// Unique identifier for the Parachains Inherent
pub const PARACHAINS_INHERENT_IDENTIFIER: InherentIdentifier = *b"parachn0";

/// The key type ID for parachain assignment key.
pub const ASSIGNMENT_KEY_TYPE_ID: KeyTypeId = KeyTypeId(*b"asgn");

/// Maximum compressed code size we support right now.
/// At the moment we have runtime upgrade on chain, which restricts scalability severely. If we want
/// to have bigger values, we should fix that first.
///
/// Used for:
/// * initial genesis for the Parachains configuration
/// * checking updates to this stored runtime configuration do not exceed this limit
/// * when detecting a code decompression bomb in the client
pub const MAX_CODE_SIZE: u32 = 3 * 1024 * 1024;

/// Maximum head data size we support right now.
///
/// Used for:
/// * initial genesis for the Parachains configuration
/// * checking updates to this stored runtime configuration do not exceed this limit
pub const MAX_HEAD_DATA_SIZE: u32 = 1 * 1024 * 1024;

/// Maximum PoV size we support right now.
///
/// Used for:
/// * initial genesis for the Parachains configuration
/// * checking updates to this stored runtime configuration do not exceed this limit
/// * when detecting a PoV decompression bomb in the client
pub const MAX_POV_SIZE: u32 = 5 * 1024 * 1024;

// The public key of a keypair used by a validator for determining assignments
/// to approve included parachain candidates.
mod assignment_app {
	use application_crypto::{app_crypto, sr25519};
	app_crypto!(sr25519, super::ASSIGNMENT_KEY_TYPE_ID);
}

/// The public key of a keypair used by a validator for determining assignments
/// to approve included parachain candidates.
pub type AssignmentId = assignment_app::Public;

application_crypto::with_pair! {
	/// The full keypair used by a validator for determining assignments to approve included
	/// parachain candidates.
	pub type AssignmentPair = assignment_app::Pair;
}

#[cfg(feature = "std")]
impl MallocSizeOf for AssignmentId {
	fn size_of(&self, _ops: &mut MallocSizeOfOps) -> usize {
		0
	}
	fn constant_size() -> Option<usize> {
		Some(0)
	}
}

/// The index of the candidate in the list of candidates fully included as-of the block.
pub type CandidateIndex = u32;

/// Get a collator signature payload on a relay-parent, block-data combo.
pub fn collator_signature_payload<H: AsRef<[u8]>>(
	relay_parent: &H,
	para_id: &Id,
	persisted_validation_data_hash: &Hash,
	pov_hash: &Hash,
	validation_code_hash: &ValidationCodeHash,
) -> [u8; 132] {
	// 32-byte hash length is protected in a test below.
	let mut payload = [0u8; 132];

	payload[0..32].copy_from_slice(relay_parent.as_ref());
	u32::from(*para_id).using_encoded(|s| payload[32..32 + s.len()].copy_from_slice(s));
	payload[36..68].copy_from_slice(persisted_validation_data_hash.as_ref());
	payload[68..100].copy_from_slice(pov_hash.as_ref());
	payload[100..132].copy_from_slice(validation_code_hash.as_ref());

	payload
}

fn check_collator_signature<H: AsRef<[u8]>>(
	relay_parent: &H,
	para_id: &Id,
	persisted_validation_data_hash: &Hash,
	pov_hash: &Hash,
	validation_code_hash: &ValidationCodeHash,
	collator: &CollatorId,
	signature: &CollatorSignature,
) -> Result<(), ()> {
	let payload = collator_signature_payload(
		relay_parent,
		para_id,
		persisted_validation_data_hash,
		pov_hash,
		validation_code_hash,
	);

	if signature.verify(&payload[..], collator) {
		Ok(())
	} else {
		Err(())
	}
}

/// A unique descriptor of the candidate receipt.
<<<<<<< HEAD
#[derive(PartialEq, Eq, Clone, Encode, Decode, TypeInfo, Default)]
=======
#[derive(PartialEq, Eq, Clone, Encode, Decode, TypeInfo)]
>>>>>>> 634f649b
#[cfg_attr(feature = "std", derive(Debug, Hash, MallocSizeOf))]
pub struct CandidateDescriptor<H = Hash> {
	/// The ID of the para this is a candidate for.
	pub para_id: Id,
	/// The hash of the relay-chain block this is executed in the context of.
	pub relay_parent: H,
	/// The collator's sr25519 public key.
	pub collator: CollatorId,
	/// The blake2-256 hash of the persisted validation data. This is extra data derived from
	/// relay-chain state which may vary based on bitfields included before the candidate.
	/// Thus it cannot be derived entirely from the relay-parent.
	pub persisted_validation_data_hash: Hash,
	/// The blake2-256 hash of the PoV.
	pub pov_hash: Hash,
	/// The root of a block's erasure encoding Merkle tree.
	pub erasure_root: Hash,
	/// Signature on blake2-256 of components of this receipt:
	/// The parachain index, the relay parent, the validation data hash, and the `pov_hash`.
	pub signature: CollatorSignature,
	/// Hash of the para header that is being generated by this candidate.
	pub para_head: Hash,
	/// The blake2-256 hash of the validation code bytes.
	pub validation_code_hash: ValidationCodeHash,
}

impl<H: AsRef<[u8]>> CandidateDescriptor<H> {
	/// Check the signature of the collator within this descriptor.
	pub fn check_collator_signature(&self) -> Result<(), ()> {
		check_collator_signature(
			&self.relay_parent,
			&self.para_id,
			&self.persisted_validation_data_hash,
			&self.pov_hash,
			&self.validation_code_hash,
			&self.collator,
			&self.signature,
		)
	}
}

/// A candidate-receipt.
#[derive(PartialEq, Eq, Clone, Encode, Decode, TypeInfo)]
#[cfg_attr(feature = "std", derive(Debug, MallocSizeOf))]
pub struct CandidateReceipt<H = Hash> {
	/// The descriptor of the candidate.
	pub descriptor: CandidateDescriptor<H>,
	/// The hash of the encoded commitments made as a result of candidate execution.
	pub commitments_hash: Hash,
}

impl<H> CandidateReceipt<H> {
	/// Get a reference to the candidate descriptor.
	pub fn descriptor(&self) -> &CandidateDescriptor<H> {
		&self.descriptor
	}

	/// Computes the blake2-256 hash of the receipt.
	pub fn hash(&self) -> CandidateHash
	where
		H: Encode,
	{
		CandidateHash(BlakeTwo256::hash_of(self))
	}
}

/// All data pertaining to the execution of a para candidate.
#[derive(PartialEq, Eq, Clone, Encode, Decode, TypeInfo)]
#[cfg_attr(feature = "std", derive(Debug))]
pub struct FullCandidateReceipt<H = Hash, N = BlockNumber> {
	/// The inner candidate receipt.
	pub inner: CandidateReceipt<H>,
	/// The validation data derived from the relay-chain state at that
	/// point. The hash of the persisted validation data should
	/// match the `persisted_validation_data_hash` in the descriptor
	/// of the receipt.
	pub validation_data: PersistedValidationData<H, N>,
}

/// A candidate-receipt with commitments directly included.
<<<<<<< HEAD
#[derive(PartialEq, Eq, Clone, Encode, Decode, TypeInfo, Default)]
=======
#[derive(PartialEq, Eq, Clone, Encode, Decode, TypeInfo)]
>>>>>>> 634f649b
#[cfg_attr(feature = "std", derive(Debug, Hash, MallocSizeOf))]
pub struct CommittedCandidateReceipt<H = Hash> {
	/// The descriptor of the candidate.
	pub descriptor: CandidateDescriptor<H>,
	/// The commitments of the candidate receipt.
	pub commitments: CandidateCommitments,
}

impl<H> CommittedCandidateReceipt<H> {
	/// Get a reference to the candidate descriptor.
	pub fn descriptor(&self) -> &CandidateDescriptor<H> {
		&self.descriptor
	}
}

impl<H: Clone> CommittedCandidateReceipt<H> {
	/// Transforms this into a plain `CandidateReceipt`.
	pub fn to_plain(&self) -> CandidateReceipt<H> {
		CandidateReceipt {
			descriptor: self.descriptor.clone(),
			commitments_hash: self.commitments.hash(),
		}
	}

	/// Computes the hash of the committed candidate receipt.
	///
	/// This computes the canonical hash, not the hash of the directly encoded data.
	/// Thus this is a shortcut for `candidate.to_plain().hash()`.
	pub fn hash(&self) -> CandidateHash
	where
		H: Encode,
	{
		self.to_plain().hash()
	}

	/// Does this committed candidate receipt corresponds to the given [`CandidateReceipt`]?
	pub fn corresponds_to(&self, receipt: &CandidateReceipt<H>) -> bool
	where
		H: PartialEq,
	{
		receipt.descriptor == self.descriptor && receipt.commitments_hash == self.commitments.hash()
	}
}

impl PartialOrd for CommittedCandidateReceipt {
	fn partial_cmp(&self, other: &Self) -> Option<sp_std::cmp::Ordering> {
		Some(self.cmp(other))
	}
}

impl Ord for CommittedCandidateReceipt {
	fn cmp(&self, other: &Self) -> sp_std::cmp::Ordering {
		// TODO: compare signatures or something more sane
		// https://github.com/paritytech/polkadot/issues/222
		self.descriptor()
			.para_id
			.cmp(&other.descriptor().para_id)
			.then_with(|| self.commitments.head_data.cmp(&other.commitments.head_data))
	}
}

/// The validation data provides information about how to create the inputs for validation of a candidate.
/// This information is derived from the chain state and will vary from para to para, although some
/// fields may be the same for every para.
///
/// Since this data is used to form inputs to the validation function, it needs to be persisted by the
/// availability system to avoid dependence on availability of the relay-chain state.
///
/// Furthermore, the validation data acts as a way to authorize the additional data the collator needs
/// to pass to the validation function. For example, the validation function can check whether the incoming
/// messages (e.g. downward messages) were actually sent by using the data provided in the validation data
/// using so called MQC heads.
///
/// Since the commitments of the validation function are checked by the relay-chain, secondary checkers
/// can rely on the invariant that the relay-chain only includes para-blocks for which these checks have
/// already been done. As such, there is no need for the validation data used to inform validators and
/// collators about the checks the relay-chain will perform to be persisted by the availability system.
///
/// The `PersistedValidationData` should be relatively lightweight primarily because it is constructed
/// during inclusion for each candidate and therefore lies on the critical path of inclusion.
#[derive(PartialEq, Eq, Clone, Encode, Decode, TypeInfo)]
#[cfg_attr(feature = "std", derive(Debug, Default, MallocSizeOf))]
pub struct PersistedValidationData<H = Hash, N = BlockNumber> {
	/// The parent head-data.
	pub parent_head: HeadData,
	/// The relay-chain block number this is in the context of.
	pub relay_parent_number: N,
	/// The relay-chain block storage root this is in the context of.
	pub relay_parent_storage_root: H,
	/// The maximum legal size of a POV block, in bytes.
	pub max_pov_size: u32,
}

impl<H: Encode, N: Encode> PersistedValidationData<H, N> {
	/// Compute the blake2-256 hash of the persisted validation data.
	pub fn hash(&self) -> Hash {
		BlakeTwo256::hash_of(self)
	}
}

/// Commitments made in a `CandidateReceipt`. Many of these are outputs of validation.
<<<<<<< HEAD
#[derive(PartialEq, Eq, Clone, Encode, Decode, TypeInfo, Default)]
#[cfg_attr(feature = "std", derive(Debug, Hash, MallocSizeOf))]
=======
#[derive(PartialEq, Eq, Clone, Encode, Decode, TypeInfo)]
#[cfg_attr(feature = "std", derive(Debug, Hash, MallocSizeOf, Default))]
>>>>>>> 634f649b
pub struct CandidateCommitments<N = BlockNumber> {
	/// Messages destined to be interpreted by the Relay chain itself.
	pub upward_messages: Vec<UpwardMessage>,
	/// Horizontal messages sent by the parachain.
	pub horizontal_messages: Vec<OutboundHrmpMessage<Id>>,
	/// New validation code.
	pub new_validation_code: Option<ValidationCode>,
	/// The head-data produced as a result of execution.
	pub head_data: HeadData,
	/// The number of messages processed from the DMQ.
	pub processed_downward_messages: u32,
	/// The mark which specifies the block number up to which all inbound HRMP messages are processed.
	pub hrmp_watermark: N,
}

impl CandidateCommitments {
	/// Compute the blake2-256 hash of the commitments.
	pub fn hash(&self) -> Hash {
		BlakeTwo256::hash_of(self)
	}
}

/// A bitfield concerning availability of backed candidates.
///
/// Every bit refers to an availability core index.
#[derive(PartialEq, Eq, Clone, Encode, Decode, RuntimeDebug, TypeInfo)]
pub struct AvailabilityBitfield(pub BitVec<bitvec::order::Lsb0, u8>);

impl From<BitVec<bitvec::order::Lsb0, u8>> for AvailabilityBitfield {
	fn from(inner: BitVec<bitvec::order::Lsb0, u8>) -> Self {
		AvailabilityBitfield(inner)
	}
}

/// A signed compact statement, suitable to be sent to the chain.
pub type SignedStatement = Signed<CompactStatement>;

/// A bitfield signed by a particular validator about the availability of pending candidates.
pub type SignedAvailabilityBitfield = Signed<AvailabilityBitfield>;
/// A signed bitfield with signature not yet checked.
pub type UncheckedSignedAvailabilityBitfield = UncheckedSigned<AvailabilityBitfield>;

/// A set of signed availability bitfields. Should be sorted by validator index, ascending.
pub type SignedAvailabilityBitfields = Vec<SignedAvailabilityBitfield>;
/// A set of unchecked signed availability bitfields. Should be sorted by validator index, ascending.
pub type UncheckedSignedAvailabilityBitfields = Vec<UncheckedSignedAvailabilityBitfield>;

/// A backed (or backable, depending on context) candidate.
#[derive(Encode, Decode, Clone, PartialEq, Eq, RuntimeDebug, TypeInfo)]
pub struct BackedCandidate<H = Hash> {
	/// The candidate referred to.
	pub candidate: CommittedCandidateReceipt<H>,
	/// The validity votes themselves, expressed as signatures.
	pub validity_votes: Vec<ValidityAttestation>,
	/// The indices of the validators within the group, expressed as a bitfield.
	pub validator_indices: BitVec<bitvec::order::Lsb0, u8>,
}

impl<H> BackedCandidate<H> {
	/// Get a reference to the descriptor of the para.
	pub fn descriptor(&self) -> &CandidateDescriptor<H> {
		&self.candidate.descriptor
	}

	/// Compute this candidate's hash.
	pub fn hash(&self) -> CandidateHash
	where
		H: Clone + Encode,
	{
		self.candidate.hash()
	}

	/// Get this candidate's receipt.
	pub fn receipt(&self) -> CandidateReceipt<H>
	where
		H: Clone,
	{
		self.candidate.to_plain()
	}
}

/// Verify the backing of the given candidate.
///
/// Provide a lookup from the index of a validator within the group assigned to this para,
/// as opposed to the index of the validator within the overall validator set, as well as
/// the number of validators in the group.
///
/// Also provide the signing context.
///
/// Returns either an error, indicating that one of the signatures was invalid or that the index
/// was out-of-bounds, or the number of signatures checked.
pub fn check_candidate_backing<H: AsRef<[u8]> + Clone + Encode>(
	backed: &BackedCandidate<H>,
	signing_context: &SigningContext<H>,
	group_len: usize,
	validator_lookup: impl Fn(usize) -> Option<ValidatorId>,
) -> Result<usize, ()> {
	if backed.validator_indices.len() != group_len {
		return Err(())
	}

	if backed.validity_votes.len() > group_len {
		return Err(())
	}

	// this is known, even in runtime, to be blake2-256.
	let hash = backed.candidate.hash();

	let mut signed = 0;
	for ((val_in_group_idx, _), attestation) in backed
		.validator_indices
		.iter()
		.enumerate()
		.filter(|(_, signed)| **signed)
		.zip(backed.validity_votes.iter())
	{
		let validator_id = validator_lookup(val_in_group_idx).ok_or(())?;
		let payload = attestation.signed_payload(hash.clone(), signing_context);
		let sig = attestation.signature();

		if sig.verify(&payload[..], &validator_id) {
			signed += 1;
		} else {
			return Err(())
		}
	}

	if signed != backed.validity_votes.len() {
		return Err(())
	}

	Ok(signed)
}

/// The unique (during session) index of a core.
#[derive(Encode, Decode, Default, Debug, PartialOrd, Ord, Eq, PartialEq, Clone, Copy, TypeInfo)]
#[cfg_attr(feature = "std", derive(Hash, MallocSizeOf))]
pub struct CoreIndex(pub u32);

impl From<u32> for CoreIndex {
	fn from(i: u32) -> CoreIndex {
		CoreIndex(i)
	}
}

/// The unique (during session) index of a validator group.
#[derive(Encode, Decode, Default, Clone, Copy, Debug, PartialEq, Eq, TypeInfo)]
#[cfg_attr(feature = "std", derive(Hash, MallocSizeOf))]
pub struct GroupIndex(pub u32);

impl From<u32> for GroupIndex {
	fn from(i: u32) -> GroupIndex {
		GroupIndex(i)
	}
}

/// A claim on authoring the next block for a given parathread.
#[derive(Clone, Encode, Decode, TypeInfo)]
#[cfg_attr(feature = "std", derive(PartialEq, Debug))]
pub struct ParathreadClaim(pub Id, pub CollatorId);

/// An entry tracking a claim to ensure it does not pass the maximum number of retries.
#[derive(Clone, Encode, Decode, TypeInfo)]
#[cfg_attr(feature = "std", derive(PartialEq, Debug))]
pub struct ParathreadEntry {
	/// The claim.
	pub claim: ParathreadClaim,
	/// Number of retries.
	pub retries: u32,
}

/// What is occupying a specific availability core.
#[derive(Clone, Encode, Decode, TypeInfo)]
#[cfg_attr(feature = "std", derive(PartialEq, Debug))]
pub enum CoreOccupied {
	/// A parathread.
	Parathread(ParathreadEntry),
	/// A parachain.
	Parachain,
}

/// A helper data-type for tracking validator-group rotations.
#[derive(Clone, Encode, Decode, TypeInfo)]
#[cfg_attr(feature = "std", derive(PartialEq, Debug, MallocSizeOf))]
pub struct GroupRotationInfo<N = BlockNumber> {
	/// The block number where the session started.
	pub session_start_block: N,
	/// How often groups rotate. 0 means never.
	pub group_rotation_frequency: N,
	/// The current block number.
	pub now: N,
}

impl GroupRotationInfo {
	/// Returns the index of the group needed to validate the core at the given index, assuming
	/// the given number of cores.
	///
	/// `core_index` should be less than `cores`, which is capped at `u32::max()`.
	pub fn group_for_core(&self, core_index: CoreIndex, cores: usize) -> GroupIndex {
		if self.group_rotation_frequency == 0 {
			return GroupIndex(core_index.0)
		}
		if cores == 0 {
			return GroupIndex(0)
		}

		let cores = sp_std::cmp::min(cores, u32::MAX as usize);
		let blocks_since_start = self.now.saturating_sub(self.session_start_block);
		let rotations = blocks_since_start / self.group_rotation_frequency;

		// g = c + r mod cores

		let idx = (core_index.0 as usize + rotations as usize) % cores;
		GroupIndex(idx as u32)
	}

	/// Returns the index of the group assigned to the given core. This does no checking or
	/// whether the group index is in-bounds.
	///
	/// `core_index` should be less than `cores`, which is capped at `u32::max()`.
	pub fn core_for_group(&self, group_index: GroupIndex, cores: usize) -> CoreIndex {
		if self.group_rotation_frequency == 0 {
			return CoreIndex(group_index.0)
		}
		if cores == 0 {
			return CoreIndex(0)
		}

		let cores = sp_std::cmp::min(cores, u32::MAX as usize);
		let blocks_since_start = self.now.saturating_sub(self.session_start_block);
		let rotations = blocks_since_start / self.group_rotation_frequency;
		let rotations = rotations % cores as u32;

		// g = c + r mod cores
		// c = g - r mod cores
		// x = x + cores mod cores
		// c = (g + cores) - r mod cores

		let idx = (group_index.0 as usize + cores - rotations as usize) % cores;
		CoreIndex(idx as u32)
	}

	/// Create a new `GroupRotationInfo` with one further rotation applied.
	pub fn bump_rotation(&self) -> Self {
		GroupRotationInfo {
			session_start_block: self.session_start_block,
			group_rotation_frequency: self.group_rotation_frequency,
			now: self.next_rotation_at(),
		}
	}
}

impl<N: Saturating + BaseArithmetic + Copy> GroupRotationInfo<N> {
	/// Returns the block number of the next rotation after the current block. If the current block
	/// is 10 and the rotation frequency is 5, this should return 15.
	pub fn next_rotation_at(&self) -> N {
		let cycle_once = self.now + self.group_rotation_frequency;
		cycle_once -
			(cycle_once.saturating_sub(self.session_start_block) % self.group_rotation_frequency)
	}

	/// Returns the block number of the last rotation before or including the current block. If the
	/// current block is 10 and the rotation frequency is 5, this should return 10.
	pub fn last_rotation_at(&self) -> N {
		self.now -
			(self.now.saturating_sub(self.session_start_block) % self.group_rotation_frequency)
	}
}

/// Information about a core which is currently occupied.
#[derive(Clone, Encode, Decode, TypeInfo)]
#[cfg_attr(feature = "std", derive(Debug, PartialEq, MallocSizeOf))]
pub struct OccupiedCore<H = Hash, N = BlockNumber> {
	// NOTE: this has no ParaId as it can be deduced from the candidate descriptor.
	/// If this core is freed by availability, this is the assignment that is next up on this
	/// core, if any. None if there is nothing queued for this core.
	pub next_up_on_available: Option<ScheduledCore>,
	/// The relay-chain block number this began occupying the core at.
	pub occupied_since: N,
	/// The relay-chain block this will time-out at, if any.
	pub time_out_at: N,
	/// If this core is freed by being timed-out, this is the assignment that is next up on this
	/// core. None if there is nothing queued for this core or there is no possibility of timing
	/// out.
	pub next_up_on_time_out: Option<ScheduledCore>,
	/// A bitfield with 1 bit for each validator in the set. `1` bits mean that the corresponding
	/// validators has attested to availability on-chain. A 2/3+ majority of `1` bits means that
	/// this will be available.
	#[cfg_attr(feature = "std", ignore_malloc_size_of = "outside type")]
	pub availability: BitVec<bitvec::order::Lsb0, u8>,
	/// The group assigned to distribute availability pieces of this candidate.
	pub group_responsible: GroupIndex,
	/// The hash of the candidate occupying the core.
	pub candidate_hash: CandidateHash,
	/// The descriptor of the candidate occupying the core.
	pub candidate_descriptor: CandidateDescriptor<H>,
}

impl<H, N> OccupiedCore<H, N> {
	/// Get the Para currently occupying this core.
	pub fn para_id(&self) -> Id {
		self.candidate_descriptor.para_id
	}
}

/// Information about a core which is currently occupied.
#[derive(Clone, Encode, Decode, TypeInfo)]
#[cfg_attr(feature = "std", derive(Debug, PartialEq, MallocSizeOf))]
pub struct ScheduledCore {
	/// The ID of a para scheduled.
	pub para_id: Id,
	/// The collator required to author the block, if any.
	pub collator: Option<CollatorId>,
}

/// The state of a particular availability core.
#[derive(Clone, Encode, Decode, TypeInfo)]
#[cfg_attr(feature = "std", derive(Debug, PartialEq, MallocSizeOf))]
pub enum CoreState<H = Hash, N = BlockNumber> {
	/// The core is currently occupied.
	#[codec(index = 0)]
	Occupied(OccupiedCore<H, N>),
	/// The core is currently free, with a para scheduled and given the opportunity
	/// to occupy.
	///
	/// If a particular Collator is required to author this block, that is also present in this
	/// variant.
	#[codec(index = 1)]
	Scheduled(ScheduledCore),
	/// The core is currently free and there is nothing scheduled. This can be the case for parathread
	/// cores when there are no parathread blocks queued. Parachain cores will never be left idle.
	#[codec(index = 2)]
	Free,
}

impl<N> CoreState<N> {
	/// If this core state has a `para_id`, return it.
	pub fn para_id(&self) -> Option<Id> {
		match self {
			Self::Occupied(ref core) => Some(core.para_id()),
			Self::Scheduled(ScheduledCore { para_id, .. }) => Some(*para_id),
			Self::Free => None,
		}
	}

	/// Is this core state `Self::Occupied`?
	pub fn is_occupied(&self) -> bool {
		matches!(self, Self::Occupied(_))
	}
}

/// An assumption being made about the state of an occupied core.
#[derive(Clone, Copy, Encode, Decode, TypeInfo)]
#[cfg_attr(feature = "std", derive(PartialEq, Eq, Hash, Debug))]
pub enum OccupiedCoreAssumption {
	/// The candidate occupying the core was made available and included to free the core.
	#[codec(index = 0)]
	Included,
	/// The candidate occupying the core timed out and freed the core without advancing the para.
	#[codec(index = 1)]
	TimedOut,
	/// The core was not occupied to begin with.
	#[codec(index = 2)]
	Free,
}

/// An even concerning a candidate.
#[derive(Clone, Encode, Decode, TypeInfo)]
#[cfg_attr(feature = "std", derive(PartialEq, Debug, MallocSizeOf))]
pub enum CandidateEvent<H = Hash> {
	/// This candidate receipt was backed in the most recent block.
	/// This includes the core index the candidate is now occupying.
	#[codec(index = 0)]
	CandidateBacked(CandidateReceipt<H>, HeadData, CoreIndex, GroupIndex),
	/// This candidate receipt was included and became a parablock at the most recent block.
	/// This includes the core index the candidate was occupying as well as the group responsible
	/// for backing the candidate.
	#[codec(index = 1)]
	CandidateIncluded(CandidateReceipt<H>, HeadData, CoreIndex, GroupIndex),
	/// This candidate receipt was not made available in time and timed out.
	/// This includes the core index the candidate was occupying.
	#[codec(index = 2)]
	CandidateTimedOut(CandidateReceipt<H>, HeadData, CoreIndex),
}

/// Information about validator sets of a session.
#[derive(Clone, Encode, Decode, RuntimeDebug, TypeInfo)]
#[cfg_attr(feature = "std", derive(PartialEq, MallocSizeOf))]
pub struct SessionInfo {
	/// Validators in canonical ordering.
	///
	/// NOTE: There might be more authorities in the current session, than `validators` participating
	/// in parachain consensus. See
	/// [`max_validators`](https://github.com/paritytech/polkadot/blob/a52dca2be7840b23c19c153cf7e110b1e3e475f8/runtime/parachains/src/configuration.rs#L148).
	///
	/// `SessionInfo::validators` will be limited to to `max_validators` when set.
	pub validators: Vec<ValidatorId>,
	/// Validators' authority discovery keys for the session in canonical ordering.
	///
	/// NOTE: The first `validators.len()` entries will match the corresponding validators in
	/// `validators`, afterwards any remaining authorities can be found. This is any authorities not
	/// participating in parachain consensus - see
	/// [`max_validators`](https://github.com/paritytech/polkadot/blob/a52dca2be7840b23c19c153cf7e110b1e3e475f8/runtime/parachains/src/configuration.rs#L148)
	#[cfg_attr(feature = "std", ignore_malloc_size_of = "outside type")]
	pub discovery_keys: Vec<AuthorityDiscoveryId>,
	/// The assignment keys for validators.
	///
	/// NOTE: There might be more authorities in the current session, than validators participating
	/// in parachain consensus. See
	/// [`max_validators`](https://github.com/paritytech/polkadot/blob/a52dca2be7840b23c19c153cf7e110b1e3e475f8/runtime/parachains/src/configuration.rs#L148).
	///
	/// Therefore:
	/// ```ignore
	///		assignment_keys.len() == validators.len() && validators.len() <= discovery_keys.len()
	///	```
	pub assignment_keys: Vec<AssignmentId>,
	/// Validators in shuffled ordering - these are the validator groups as produced
	/// by the `Scheduler` module for the session and are typically referred to by
	/// `GroupIndex`.
	pub validator_groups: Vec<Vec<ValidatorIndex>>,
	/// The number of availability cores used by the protocol during this session.
	pub n_cores: u32,
	/// The zeroth delay tranche width.
	pub zeroth_delay_tranche_width: u32,
	/// The number of samples we do of `relay_vrf_modulo`.
	pub relay_vrf_modulo_samples: u32,
	/// The number of delay tranches in total.
	pub n_delay_tranches: u32,
	/// How many slots (BABE / SASSAFRAS) must pass before an assignment is considered a
	/// no-show.
	pub no_show_slots: u32,
	/// The number of validators needed to approve a block.
	pub needed_approvals: u32,
}

/// Scraped runtime backing votes and resolved disputes.
#[derive(Clone, Encode, Decode, RuntimeDebug, TypeInfo)]
#[cfg_attr(feature = "std", derive(PartialEq, MallocSizeOf))]
pub struct ScrapedOnChainVotes<H: Encode + Decode = Hash> {
	/// The session in which the block was included.
	pub session: SessionIndex,
	/// Set of backing validators for each candidate, represented by its candidate
	/// receipt.
	pub backing_validators_per_candidate:
		Vec<(CandidateReceipt<H>, Vec<(ValidatorIndex, ValidityAttestation)>)>,
	/// On-chain-recorded set of disputes.
	/// Note that the above `backing_validators` are
	/// unrelated to the backers of the disputes candidates.
	pub disputes: MultiDisputeStatementSet,
}

/// A vote of approval on a candidate.
#[derive(Clone, RuntimeDebug)]
pub struct ApprovalVote(pub CandidateHash);

impl ApprovalVote {
	/// Yields the signing payload for this approval vote.
	pub fn signing_payload(&self, session_index: SessionIndex) -> Vec<u8> {
		const MAGIC: [u8; 4] = *b"APPR";

		(MAGIC, &self.0, session_index).encode()
	}
}

sp_api::decl_runtime_apis! {
	/// The API for querying the state of parachains on-chain.
	pub trait ParachainHost<H: Encode + Decode = Hash, N: Encode + Decode = BlockNumber> {
		/// Get the current validators.
		fn validators() -> Vec<ValidatorId>;

		/// Returns the validator groups and rotation info localized based on the hypothetical child
		///  of a block whose state  this is invoked on. Note that `now` in the `GroupRotationInfo`
		/// should be the successor of the number of the block.
		fn validator_groups() -> (Vec<Vec<ValidatorIndex>>, GroupRotationInfo<N>);

		/// Yields information on all availability cores as relevant to the child block.
		/// Cores are either free or occupied. Free cores can have paras assigned to them.
		fn availability_cores() -> Vec<CoreState<H, N>>;

		/// Yields the persisted validation data for the given `ParaId` along with an assumption that
		/// should be used if the para currently occupies a core.
		///
		/// Returns `None` if either the para is not registered or the assumption is `Freed`
		/// and the para already occupies a core.
		fn persisted_validation_data(para_id: Id, assumption: OccupiedCoreAssumption)
			-> Option<PersistedValidationData<H, N>>;

		/// Returns the persisted validation data for the given `ParaId` along with the corresponding
		/// validation code hash. Instead of accepting assumption about the para, matches the validation
		/// data hash against an expected one and yields `None` if they're not equal.
		fn assumed_validation_data(
			para_id: Id,
			expected_persisted_validation_data_hash: Hash,
		) -> Option<(PersistedValidationData<H, N>, ValidationCodeHash)>;

		/// Checks if the given validation outputs pass the acceptance criteria.
		fn check_validation_outputs(para_id: Id, outputs: CandidateCommitments) -> bool;

		/// Returns the session index expected at a child of the block.
		///
		/// This can be used to instantiate a `SigningContext`.
		fn session_index_for_child() -> SessionIndex;

		/// Get the session info for the given session, if stored.
		fn session_info(index: SessionIndex) -> Option<SessionInfo>;

		/// Fetch the validation code used by a para, making the given `OccupiedCoreAssumption`.
		///
		/// Returns `None` if either the para is not registered or the assumption is `Freed`
		/// and the para already occupies a core.
		fn validation_code(para_id: Id, assumption: OccupiedCoreAssumption)
			-> Option<ValidationCode>;

		/// Get the receipt of a candidate pending availability. This returns `Some` for any paras
		/// assigned to occupied cores in `availability_cores` and `None` otherwise.
		fn candidate_pending_availability(para_id: Id) -> Option<CommittedCandidateReceipt<H>>;

		/// Get a vector of events concerning candidates that occurred within a block.
		fn candidate_events() -> Vec<CandidateEvent<H>>;

		/// Get all the pending inbound messages in the downward message queue for a para.
		fn dmq_contents(
			recipient: Id,
		) -> Vec<InboundDownwardMessage<N>>;

		/// Get the contents of all channels addressed to the given recipient. Channels that have no
		/// messages in them are also included.
		fn inbound_hrmp_channels_contents(recipient: Id) -> BTreeMap<Id, Vec<InboundHrmpMessage<N>>>;

		/// Get the validation code from its hash.
		fn validation_code_by_hash(hash: ValidationCodeHash) -> Option<ValidationCode>;

		/// Scrape dispute relevant from on-chain, backing votes and resolved disputes.
		fn on_chain_votes() -> Option<ScrapedOnChainVotes<H>>;
	}
}

/// Custom validity errors used in Polkadot while validating transactions.
#[repr(u8)]
pub enum ValidityError {
	/// The Ethereum signature is invalid.
	InvalidEthereumSignature = 0,
	/// The signer has no claim.
	SignerHasNoClaim = 1,
	/// No permission to execute the call.
	NoPermission = 2,
	/// An invalid statement was made for a claim.
	InvalidStatement = 3,
}

impl From<ValidityError> for u8 {
	fn from(err: ValidityError) -> Self {
		err as u8
	}
}

/// Abridged version of `HostConfiguration` (from the `Configuration` parachains host runtime module)
/// meant to be used by a parachain or PDK such as cumulus.
#[derive(Clone, Encode, Decode, RuntimeDebug, TypeInfo)]
#[cfg_attr(feature = "std", derive(PartialEq))]
pub struct AbridgedHostConfiguration {
	/// The maximum validation code size, in bytes.
	pub max_code_size: u32,
	/// The maximum head-data size, in bytes.
	pub max_head_data_size: u32,
	/// Total number of individual messages allowed in the parachain -> relay-chain message queue.
	pub max_upward_queue_count: u32,
	/// Total size of messages allowed in the parachain -> relay-chain message queue before which
	/// no further messages may be added to it. If it exceeds this then the queue may contain only
	/// a single message.
	pub max_upward_queue_size: u32,
	/// The maximum size of an upward message that can be sent by a candidate.
	///
	/// This parameter affects the size upper bound of the `CandidateCommitments`.
	pub max_upward_message_size: u32,
	/// The maximum number of messages that a candidate can contain.
	///
	/// This parameter affects the size upper bound of the `CandidateCommitments`.
	pub max_upward_message_num_per_candidate: u32,
	/// The maximum number of outbound HRMP messages can be sent by a candidate.
	///
	/// This parameter affects the upper bound of size of `CandidateCommitments`.
	pub hrmp_max_message_num_per_candidate: u32,
	/// The minimum period, in blocks, between which parachains can update their validation code.
	pub validation_upgrade_frequency: BlockNumber,
	/// The delay, in blocks, before a validation upgrade is applied.
	pub validation_upgrade_delay: BlockNumber,
}

/// Abridged version of `HrmpChannel` (from the `Hrmp` parachains host runtime module) meant to be
/// used by a parachain or PDK such as cumulus.
#[derive(Clone, Encode, Decode, RuntimeDebug, TypeInfo)]
#[cfg_attr(feature = "std", derive(PartialEq))]
pub struct AbridgedHrmpChannel {
	/// The maximum number of messages that can be pending in the channel at once.
	pub max_capacity: u32,
	/// The maximum total size of the messages that can be pending in the channel at once.
	pub max_total_size: u32,
	/// The maximum message size that could be put into the channel.
	pub max_message_size: u32,
	/// The current number of messages pending in the channel.
	/// Invariant: should be less or equal to `max_capacity`.s`.
	pub msg_count: u32,
	/// The total size in bytes of all message payloads in the channel.
	/// Invariant: should be less or equal to `max_total_size`.
	pub total_size: u32,
	/// A head of the Message Queue Chain for this channel. Each link in this chain has a form:
	/// `(prev_head, B, H(M))`, where
	/// - `prev_head`: is the previous value of `mqc_head` or zero if none.
	/// - `B`: is the [relay-chain] block number in which a message was appended
	/// - `H(M)`: is the hash of the message being appended.
	/// This value is initialized to a special value that consists of all zeroes which indicates
	/// that no messages were previously added.
	pub mqc_head: Option<Hash>,
}

/// A possible upgrade restriction that prevents a parachain from performing an upgrade.
#[derive(Encode, Decode, PartialEq, RuntimeDebug, TypeInfo)]
pub enum UpgradeRestriction {
	/// There is an upgrade restriction and there are no details about its specifics nor how long
	/// it could last.
	#[codec(index = 0)]
	Present,
}

/// A struct that the relay-chain communicates to a parachain indicating what course of action the
/// parachain should take in the coordinated parachain validation code upgrade process.
///
/// This data type appears in the last step of the upgrade process. After the parachain observes it
/// and reacts to it the upgrade process concludes.
#[derive(Encode, Decode, PartialEq, RuntimeDebug, TypeInfo)]
pub enum UpgradeGoAhead {
	/// Abort the upgrade process. There is something wrong with the validation code previously
	/// submitted by the parachain. This variant can also be used to prevent upgrades by the governance
	/// should an emergency emerge.
	///
	/// The expected reaction on this variant is that the parachain will admit this message and
	/// remove all the data about the pending upgrade. Depending on the nature of the problem (to
	/// be examined offchain for now), it can try to send another validation code or just retry later.
	#[codec(index = 0)]
	Abort,
	/// Apply the pending code change. The parablock that is built on a relay-parent that is descendant
	/// of the relay-parent where the parachain observed this signal must use the upgraded validation
	/// code.
	#[codec(index = 1)]
	GoAhead,
}

/// Consensus engine id for polkadot v1 consensus engine.
pub const POLKADOT_ENGINE_ID: runtime_primitives::ConsensusEngineId = *b"POL1";

/// A consensus log item for polkadot validation. To be used with [`POLKADOT_ENGINE_ID`].
#[derive(Decode, Encode, Clone, PartialEq, Eq)]
pub enum ConsensusLog {
	/// A parachain or parathread upgraded its code.
	#[codec(index = 1)]
	ParaUpgradeCode(Id, ValidationCodeHash),
	/// A parachain or parathread scheduled a code upgrade.
	#[codec(index = 2)]
	ParaScheduleUpgradeCode(Id, ValidationCodeHash, BlockNumber),
	/// Governance requests to auto-approve every candidate included up to the given block
	/// number in the current chain, inclusive.
	#[codec(index = 3)]
	ForceApprove(BlockNumber),
	/// A signal to revert the block number in the same chain as the
	/// header this digest is part of and all of its descendants.
	///
	/// It is a no-op for a block to contain a revert digest targeting
	/// its own number or a higher number.
	///
	/// In practice, these are issued when on-chain logic has detected an
	/// invalid parachain block within its own chain, due to a dispute.
	#[codec(index = 4)]
	Revert(BlockNumber),
}

impl ConsensusLog {
	/// Attempt to convert a reference to a generic digest item into a consensus log.
	pub fn from_digest_item(
		digest_item: &runtime_primitives::DigestItem,
	) -> Result<Option<Self>, parity_scale_codec::Error> {
		match digest_item {
			runtime_primitives::DigestItem::Consensus(id, encoded) if id == &POLKADOT_ENGINE_ID =>
				Ok(Some(Self::decode(&mut &encoded[..])?)),
			_ => Ok(None),
		}
	}
}

impl From<ConsensusLog> for runtime_primitives::DigestItem {
	fn from(c: ConsensusLog) -> runtime_primitives::DigestItem {
		Self::Consensus(POLKADOT_ENGINE_ID, c.encode())
	}
}

/// A statement about a candidate, to be used within the dispute resolution process.
///
/// Statements are either in favor of the candidate's validity or against it.
#[derive(Encode, Decode, Clone, PartialEq, RuntimeDebug, TypeInfo)]
#[cfg_attr(feature = "std", derive(MallocSizeOf))]
pub enum DisputeStatement {
	/// A valid statement, of the given kind.
	#[codec(index = 0)]
	Valid(ValidDisputeStatementKind),
	/// An invalid statement, of the given kind.
	#[codec(index = 1)]
	Invalid(InvalidDisputeStatementKind),
}

impl DisputeStatement {
	/// Get the payload data for this type of dispute statement.
	pub fn payload_data(&self, candidate_hash: CandidateHash, session: SessionIndex) -> Vec<u8> {
		match *self {
			DisputeStatement::Valid(ValidDisputeStatementKind::Explicit) =>
				ExplicitDisputeStatement { valid: true, candidate_hash, session }.signing_payload(),
			DisputeStatement::Valid(ValidDisputeStatementKind::BackingSeconded(
				inclusion_parent,
			)) => CompactStatement::Seconded(candidate_hash).signing_payload(&SigningContext {
				session_index: session,
				parent_hash: inclusion_parent,
			}),
			DisputeStatement::Valid(ValidDisputeStatementKind::BackingValid(inclusion_parent)) =>
				CompactStatement::Valid(candidate_hash).signing_payload(&SigningContext {
					session_index: session,
					parent_hash: inclusion_parent,
				}),
			DisputeStatement::Valid(ValidDisputeStatementKind::ApprovalChecking) =>
				ApprovalVote(candidate_hash).signing_payload(session),
			DisputeStatement::Invalid(InvalidDisputeStatementKind::Explicit) =>
				ExplicitDisputeStatement { valid: false, candidate_hash, session }.signing_payload(),
		}
	}

	/// Check the signature on a dispute statement.
	pub fn check_signature(
		&self,
		validator_public: &ValidatorId,
		candidate_hash: CandidateHash,
		session: SessionIndex,
		validator_signature: &ValidatorSignature,
	) -> Result<(), ()> {
		let payload = self.payload_data(candidate_hash, session);

		if validator_signature.verify(&payload[..], &validator_public) {
			Ok(())
		} else {
			Err(())
		}
	}

	/// Whether the statement indicates validity.
	pub fn indicates_validity(&self) -> bool {
		match *self {
			DisputeStatement::Valid(_) => true,
			DisputeStatement::Invalid(_) => false,
		}
	}

	/// Whether the statement indicates invalidity.
	pub fn indicates_invalidity(&self) -> bool {
		match *self {
			DisputeStatement::Valid(_) => false,
			DisputeStatement::Invalid(_) => true,
		}
	}

	/// Statement is backing statement.
	pub fn is_backing(&self) -> bool {
		match *self {
			Self::Valid(ValidDisputeStatementKind::BackingSeconded(_)) |
			Self::Valid(ValidDisputeStatementKind::BackingValid(_)) => true,
			Self::Valid(ValidDisputeStatementKind::Explicit) |
			Self::Valid(ValidDisputeStatementKind::ApprovalChecking) |
			Self::Invalid(_) => false,
		}
	}
}

/// Different kinds of statements of validity on  a candidate.
#[derive(Encode, Decode, Clone, PartialEq, RuntimeDebug, TypeInfo)]
#[cfg_attr(feature = "std", derive(MallocSizeOf))]
pub enum ValidDisputeStatementKind {
	/// An explicit statement issued as part of a dispute.
	#[codec(index = 0)]
	Explicit,
	/// A seconded statement on a candidate from the backing phase.
	#[codec(index = 1)]
	BackingSeconded(Hash),
	/// A valid statement on a candidate from the backing phase.
	#[codec(index = 2)]
	BackingValid(Hash),
	/// An approval vote from the approval checking phase.
	#[codec(index = 3)]
	ApprovalChecking,
}

/// Different kinds of statements of invalidity on a candidate.
#[derive(Encode, Decode, Clone, PartialEq, RuntimeDebug, TypeInfo)]
#[cfg_attr(feature = "std", derive(MallocSizeOf))]
pub enum InvalidDisputeStatementKind {
	/// An explicit statement issued as part of a dispute.
	#[codec(index = 0)]
	Explicit,
}

/// An explicit statement on a candidate issued as part of a dispute.
#[derive(Clone, PartialEq, RuntimeDebug)]
pub struct ExplicitDisputeStatement {
	/// Whether the candidate is valid
	pub valid: bool,
	/// The candidate hash.
	pub candidate_hash: CandidateHash,
	/// The session index of the candidate.
	pub session: SessionIndex,
}

impl ExplicitDisputeStatement {
	/// Produce the payload used for signing this type of statement.
	pub fn signing_payload(&self) -> Vec<u8> {
		const MAGIC: [u8; 4] = *b"DISP";

		(MAGIC, self.valid, self.candidate_hash, self.session).encode()
	}
}

/// A set of statements about a specific candidate.
#[derive(Encode, Decode, Clone, PartialEq, RuntimeDebug, TypeInfo)]
#[cfg_attr(feature = "std", derive(MallocSizeOf))]
pub struct DisputeStatementSet {
	/// The candidate referenced by this set.
	pub candidate_hash: CandidateHash,
	/// The session index of the candidate.
	pub session: SessionIndex,
	/// Statements about the candidate.
	pub statements: Vec<(DisputeStatement, ValidatorIndex, ValidatorSignature)>,
}

/// A set of dispute statements.
pub type MultiDisputeStatementSet = Vec<DisputeStatementSet>;

/// The entire state of a dispute.
#[derive(Encode, Decode, Clone, RuntimeDebug, PartialEq, TypeInfo)]
pub struct DisputeState<N = BlockNumber> {
	/// A bitfield indicating all validators for the candidate.
	pub validators_for: BitVec<bitvec::order::Lsb0, u8>, // one bit per validator.
	/// A bitfield indicating all validators against the candidate.
	pub validators_against: BitVec<bitvec::order::Lsb0, u8>, // one bit per validator.
	/// The block number at which the dispute started on-chain.
	pub start: N,
	/// The block number at which the dispute concluded on-chain.
	pub concluded_at: Option<N>,
}

/// Parachains inherent-data passed into the runtime by a block author
#[derive(Encode, Decode, Clone, PartialEq, RuntimeDebug, TypeInfo)]
pub struct InherentData<HDR: HeaderT = Header> {
	/// Signed bitfields by validators about availability.
	pub bitfields: UncheckedSignedAvailabilityBitfields,
	/// Backed candidates for inclusion in the block.
	pub backed_candidates: Vec<BackedCandidate<HDR::Hash>>,
	/// Sets of dispute votes for inclusion,
	pub disputes: MultiDisputeStatementSet,
	/// The parent block header. Used for checking state proofs.
	pub parent_header: HDR,
}

/// A statement from the specified validator whether the given validation code passes PVF
/// pre-checking or not anchored to the given session index.
#[derive(Encode, Decode, Clone, PartialEq, RuntimeDebug, TypeInfo)]
pub struct PvfCheckStatement {
	/// `true` if the subject passed pre-checking and `false` otherwise.
	pub accept: bool,
	/// The validation code hash that was checked.
	pub subject: ValidationCodeHash,
	/// The index of a session during which this statement is considered valid.
	pub session_index: SessionIndex,
	/// The index of the validator from which this statement originates.
	pub validator_index: ValidatorIndex,
}

impl PvfCheckStatement {
	/// Produce the payload used for signing this type of statement.
	///
	/// It is expected that it will be signed by the validator at `validator_index` in the
	/// `session_index`.
	pub fn signing_payload(&self) -> Vec<u8> {
		const MAGIC: [u8; 4] = *b"VCPC"; // for "validation code pre-checking"
		(MAGIC, self.accept, self.subject, self.session_index, self.validator_index).encode()
	}
}

/// The maximum number of validators `f` which may safely be faulty.
///
/// The total number of validators is `n = 3f + e` where `e in { 1, 2, 3 }`.
pub fn byzantine_threshold(n: usize) -> usize {
	n.saturating_sub(1) / 3
}

/// The supermajority threshold of validators which represents a subset
/// guaranteed to have at least f+1 honest validators.
pub fn supermajority_threshold(n: usize) -> usize {
	n - byzantine_threshold(n)
}

#[cfg(test)]
mod tests {
	use super::*;

	#[test]
	fn group_rotation_info_calculations() {
		let info =
			GroupRotationInfo { session_start_block: 10u32, now: 15, group_rotation_frequency: 5 };

		assert_eq!(info.next_rotation_at(), 20);
		assert_eq!(info.last_rotation_at(), 15);
	}

	#[test]
	fn group_for_core_is_core_for_group() {
		for cores in 1..=256 {
			for rotations in 0..(cores * 2) {
				let info = GroupRotationInfo {
					session_start_block: 0u32,
					now: rotations,
					group_rotation_frequency: 1,
				};

				for core in 0..cores {
					let group = info.group_for_core(CoreIndex(core), cores as usize);
					assert_eq!(info.core_for_group(group, cores as usize).0, core);
				}
			}
		}
	}

	#[test]
	fn collator_signature_payload_is_valid() {
		// if this fails, collator signature verification code has to be updated.
		let h = Hash::default();
		assert_eq!(h.as_ref().len(), 32);

		let _payload = collator_signature_payload(
			&Hash::repeat_byte(1),
			&5u32.into(),
			&Hash::repeat_byte(2),
			&Hash::repeat_byte(3),
			&Hash::repeat_byte(4).into(),
		);
	}

	#[test]
	fn test_byzantine_threshold() {
		assert_eq!(byzantine_threshold(0), 0);
		assert_eq!(byzantine_threshold(1), 0);
		assert_eq!(byzantine_threshold(2), 0);
		assert_eq!(byzantine_threshold(3), 0);
		assert_eq!(byzantine_threshold(4), 1);
		assert_eq!(byzantine_threshold(5), 1);
		assert_eq!(byzantine_threshold(6), 1);
		assert_eq!(byzantine_threshold(7), 2);
	}

	#[test]
	fn test_supermajority_threshold() {
		assert_eq!(supermajority_threshold(0), 0);
		assert_eq!(supermajority_threshold(1), 1);
		assert_eq!(supermajority_threshold(2), 2);
		assert_eq!(supermajority_threshold(3), 3);
		assert_eq!(supermajority_threshold(4), 3);
		assert_eq!(supermajority_threshold(5), 4);
		assert_eq!(supermajority_threshold(6), 5);
		assert_eq!(supermajority_threshold(7), 5);
	}
}<|MERGE_RESOLUTION|>--- conflicted
+++ resolved
@@ -327,11 +327,7 @@
 }
 
 /// A unique descriptor of the candidate receipt.
-<<<<<<< HEAD
-#[derive(PartialEq, Eq, Clone, Encode, Decode, TypeInfo, Default)]
-=======
 #[derive(PartialEq, Eq, Clone, Encode, Decode, TypeInfo)]
->>>>>>> 634f649b
 #[cfg_attr(feature = "std", derive(Debug, Hash, MallocSizeOf))]
 pub struct CandidateDescriptor<H = Hash> {
 	/// The ID of the para this is a candidate for.
@@ -411,11 +407,7 @@
 }
 
 /// A candidate-receipt with commitments directly included.
-<<<<<<< HEAD
-#[derive(PartialEq, Eq, Clone, Encode, Decode, TypeInfo, Default)]
-=======
 #[derive(PartialEq, Eq, Clone, Encode, Decode, TypeInfo)]
->>>>>>> 634f649b
 #[cfg_attr(feature = "std", derive(Debug, Hash, MallocSizeOf))]
 pub struct CommittedCandidateReceipt<H = Hash> {
 	/// The descriptor of the candidate.
@@ -517,13 +509,8 @@
 }
 
 /// Commitments made in a `CandidateReceipt`. Many of these are outputs of validation.
-<<<<<<< HEAD
-#[derive(PartialEq, Eq, Clone, Encode, Decode, TypeInfo, Default)]
-#[cfg_attr(feature = "std", derive(Debug, Hash, MallocSizeOf))]
-=======
 #[derive(PartialEq, Eq, Clone, Encode, Decode, TypeInfo)]
 #[cfg_attr(feature = "std", derive(Debug, Hash, MallocSizeOf, Default))]
->>>>>>> 634f649b
 pub struct CandidateCommitments<N = BlockNumber> {
 	/// Messages destined to be interpreted by the Relay chain itself.
 	pub upward_messages: Vec<UpwardMessage>,
@@ -659,8 +646,8 @@
 }
 
 /// The unique (during session) index of a core.
-#[derive(Encode, Decode, Default, Debug, PartialOrd, Ord, Eq, PartialEq, Clone, Copy, TypeInfo)]
-#[cfg_attr(feature = "std", derive(Hash, MallocSizeOf))]
+#[derive(Encode, Decode, Default, PartialOrd, Ord, Eq, PartialEq, Clone, Copy, TypeInfo)]
+#[cfg_attr(feature = "std", derive(Debug, Hash, MallocSizeOf))]
 pub struct CoreIndex(pub u32);
 
 impl From<u32> for CoreIndex {
